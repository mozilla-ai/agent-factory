--- conflicted
+++ resolved
@@ -12,12 +12,9 @@
     "loguru>=0.7.3",
     "pre-commit>=4.2.0",
     "autoflake==2.3.1",
-<<<<<<< HEAD
     "opentelemetry-instrumentation-httpx",
     "opentelemetry-instrumentation-starlette",
-=======
     "boto3>=1.40.0",
->>>>>>> 4949beae
 ]
 
 [project.urls]
