--- conflicted
+++ resolved
@@ -18,9 +18,7 @@
     "chainlit>=2.5.5",
     "mcpm>=1.0.3", # installing a newer version of mcpm conflicts with the current version of chainlit (2.5.5)
     "loguru>=0.7.3",
-<<<<<<< HEAD
     "pre-commit>=4.2.0",
-=======
 ]
 
 [project.urls]
@@ -61,5 +59,4 @@
   "pytest-lazy-fixtures>=1.1.2",
   "pytest-timeout>=2.4.0",
   "syrupy>=4.9.1",
->>>>>>> fa3fc025
 ]