[project]
name = "agent-factory"
description = "A factory for automatically creating agentic workflows."
version = "0.1.0"
readme = "README.md"
requires-python = ">=3.13"
dependencies = [
<<<<<<< HEAD
    "any-agent[a2a]==1.5.0",
=======
    "any-agent[a2a]==1.8.3",
>>>>>>> 9f279352
    "autoflake==2.3.1",
    "boto3",
    "python-dotenv>=1.1.1",
    "fire~=0.7.0",
    "loguru>=0.7.3",
    "markdownify==1.2.0",
    "opentelemetry-instrumentation-httpx",
    "opentelemetry-instrumentation-starlette",
    "tavily-python==0.7.10",
]

[project.urls]
Documentation = "https://mozilla-ai.github.io/agent-factory/"
Issues = "https://github.com/mozilla-ai/agent-factory/issues"
Source = "https://github.com/mozilla-ai/agent-factory"

[build-system]
requires = ["setuptools>=48", "setuptools_scm[toml]>=6.3.1"]
build-backend = "setuptools.build_meta"

[project.scripts]
agent-factory = "agent_factory.agent_generator:main"

[tool.setuptools.packages.find]
exclude = ["tests", "tests.*"]
where = ["src"]
namespaces = false

[tool.setuptools_scm]

[dependency-groups]
dev = [
  { include-group = "chainlit" },
  { include-group = "docs" },
  { include-group = "lint" },
  { include-group = "tests" },
]

chainlit = [
  "chainlit~=2.6.0",
]

docs = [
  "mkdocs",
  "mkdocs-material",
  "mkdocstrings-python",
]

lint = [
  "pre-commit==4.2.0",
]

tests = [
  "pytest>=8,<9",
  "pytest-sugar>=0.9.6",
  "pytest-lazy-fixtures>=1.1.2",
  "pytest-timeout>=2.4.0",
  "syrupy>=4.9.1",
  "pytest-asyncio>=1.0.0",
  "mcpd>=0.0.1",
]

openai = [
  "any-agent[openai]",
]

langchain = [
  "any-agent[langchain]",
]<|MERGE_RESOLUTION|>--- conflicted
+++ resolved
@@ -5,11 +5,7 @@
 readme = "README.md"
 requires-python = ">=3.13"
 dependencies = [
-<<<<<<< HEAD
-    "any-agent[a2a]==1.5.0",
-=======
     "any-agent[a2a]==1.8.3",
->>>>>>> 9f279352
     "autoflake==2.3.1",
     "boto3",
     "python-dotenv>=1.1.1",
