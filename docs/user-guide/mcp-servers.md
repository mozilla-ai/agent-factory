--- conflicted
+++ resolved
@@ -20,11 +20,7 @@
 
 <!-- MCP_SERVERS_TABLE_START -->
 
-<<<<<<< HEAD
-*Last updated: 2025-08-13T15:09:25.964809+00:00*
-=======
 *Last updated: 2025-08-13T14:19:31.474970+00:00*
->>>>>>> a9466d69
 *Test results: 17 working, 1 failed, 1 skipped out of 19 total servers*
 
 | Server Name | Installation | Protocol | Status | Description |
