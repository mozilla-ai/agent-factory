# MCP Servers

This page lists the available Model Context Protocol (MCP) servers that can be used with Agent Factory. These servers extend the capabilities of your AI agents by providing access to various services, APIs, and data sources.

> **⚠️ Note: This page is automatically generated, from a template and test results, and should not be manually edited.**
> To add a new MCP server, edit the `docs/mcp-servers.json` file. Tests will be run automatically and results will be published in the table below.


## Server Status Legend

- ✅ **Confirmed**: Server has been tested and confirmed working
- ⏭️ **Skipped**: Server was skipped during testing (Docker-based servers)
- ❌ **Failed**: Server failed the latest test


## Quick Reference Table

The following table provides a quick overview of tested MCP servers. For detailed information about each server, see the sections below.


<!-- MCP_SERVERS_TABLE_START -->

<<<<<<< HEAD
*Last updated: 2025-08-13T14:43:25.673001+00:00*
=======
*Last updated: 2025-08-14T14:27:17.499911+00:00*
>>>>>>> b9689770
*Test results: 17 working, 1 failed, 1 skipped out of 19 total servers*

| Server Name | Installation | Protocol | Status | Description |
| --- | --- | --- | --- | --- |
| **Github** | `docker run -i --rm -e GITHUB_PERSONAL_ACCESS_TOKEN mcp/github` | stdio | ⏭️ Skipped | GitHub integration for repository management, issues, and code search |
| **Filesystem** | `npx -y @modelcontextprotocol/server-filesystem . .` | stdio | ✅ Confirmed | Local file system operations and management |
| **Duckduckgo-Mcp** | `uvx duckduckgo-mcp-server` | stdio | ✅ Confirmed | Web search capabilities using DuckDuckGo |
| **Mcp-Obsidian** | `npx -y @smithery/cli@latest run mcp-obsidian --config "{\"vaultPath\":\"./test-vault\"}"` | stdio | ❌ Failed | Obsidian vault integration for note management |
| **Mcp-Discord** | `npx -y mcp-discord --config $DISCORD_TOKEN` | stdio | ✅ Confirmed | Discord messaging and server management |
| **Memory** | `npx -y @modelcontextprotocol/server-memory` | stdio | ✅ Confirmed | Memory management and persistence for MCP servers |
| **Notion** | `npx -y @notionhq/notion-mcp-server` | stdio | ✅ Confirmed | Notion workspace integration for page management |
| **Google-Maps** | `npx -y @modelcontextprotocol/server-google-maps` | stdio | ✅ Confirmed | Google Maps integration for location services |
| **Perplexity** | `npx -y server-perplexity-ask` | stdio | ✅ Confirmed | AI-powered search and information retrieval using Perplexity |
| **Salesforce** | `uvx --from mcp-salesforce-connector salesforce` | stdio | ✅ Confirmed | Salesforce CRM integration |
| **Elasticsearch** | `uvx elasticsearch-mcp-server` | stdio | ✅ Confirmed | Elasticsearch search and analytics |
| **Monday-Api-Mcp** | `npx -y @mondaydotcomorg/monday-api-mcp -t $MONDAY_API_TOKEN --enable-dynamic-api-tools true` | stdio | ✅ Confirmed | Monday.com integration with dynamic API tools enabled |
| **Slack-Mcp** | `npx -y @zencoderai/slack-mcp-server` | stdio | ✅ Confirmed | Slack workspace integration for channel, message, reaction and user management |
| **Jira** | `uvx mcp-atlassian --confluence-url=${CONFLUENCE_URL} --confluence-username=${CONFLUENCE_USERNAME} --confluence-token=${CONFLUENCE_TOKEN} --jira-url=${JIRA_URL} --jira-username=${JIRA_USERNAME} --jira-token=${JIRA_TOKEN}` | stdio | ✅ Confirmed | Atlassian integration for Jira project management and Confluence documentation |
| **Airtable** | `npx -y @felores/airtable-mcp-server` | stdio | ✅ Confirmed | Airtable database and spreadsheet operations |
| **Gitlab** | `npx -y @modelcontextprotocol/server-gitlab` | stdio | ✅ Confirmed | GitLab API integration for project management and repository operations |
| **Intercom** | `npx mcp-remote https://mcp.intercom.com/mcp --header Authorization:${AUTH_HEADER}` | stdio | ✅ Confirmed | Intercom intergration to connect with Intercom's data such as conversations and contacts |
| **Elevenlabs** | `uvx elevenlabs-mcp` | stdio | ✅ Confirmed | ElevenLabs text-to-speech and voice cloning integration |
| **Supabase** | `npx -y @supabase/mcp-server-supabase@latest --read-only --project-ref=${SUPABASE_PROJECT_REF}` | stdio | ✅ Confirmed | Supabase database integration for read-only operations |
<!-- MCP_SERVERS_TABLE_END -->


## Installation & Setup

### Prerequisites

Before installing MCP servers, ensure you have:

1. **Node.js** (for npx installations)
2. **uv** (for uvx installations)
3. **Proper API keys** for the services you want to use

Please note that **Docker**-based MCP servers are not supported as this time.

## Troubleshooting

### Common Issues

1. **Permission Errors**: Ensure proper permissions for file system access
2. **API Key Issues**: Verify API keys are correctly set in environment variables — see [MCP Credentials](mcp-credentials.md) for guidance on getting the API keys or tokens.


### Getting Help

- Check the [GitHub Issues](https://github.com/mozilla-ai/agent-factory/issues) for known problems
- Review individual server documentation for specific troubleshooting steps

## Testing and Maintenance

### Automated Testing Workflow

The MCP servers are automatically tested using the following workflow:

1. **Manual Trigger**: Tests are run manually via GitHub Actions workflow dispatch
2. **Server Testing**: The `docs/scripts/test_mcp_servers.py` script tests each server by:
    - Attempting to connect to each MCP server
    - Listing available tools
    - Recording success/failure status and tool count
3. **Results Storage**: Test results are saved to `.cache/mcp-test-results.json`
4. **Documentation Update**: The `docs/scripts/generate_mcp_table.py` script generates this markdown file from the template with current test results

### Running Tests Locally

To test MCP servers locally:

```bash
# Run the test script
uv run python -m docs.scripts.test_mcp_servers

# Update the documentation
uv run python -m docs.scripts.generate_mcp_table
```

## Contributing

We welcome contributions to expand our MCP server coverage! To add a new MCP server:

1. **Edit the JSON configuration**: Add a new entry to `docs/mcp-servers.json` in the `mcpServers` object:
   ```json
   "new-server-name": {
     "command": "npx",
     "args": ["-y", "@package/name"],
     "env": {
       "API_KEY": "YOUR_API_KEY_HERE"
     },
     "description": "Description of what this server does"
   }
   ```

2. **Test the server**: Run the test script via the manually triggered Github Action.

## References

- [Model Context Protocol Documentation](https://modelcontextprotocol.io/)
- [Agent Factory GitHub Repository](https://github.com/mozilla-ai/agent-factory)<|MERGE_RESOLUTION|>--- conflicted
+++ resolved
@@ -20,11 +20,7 @@
 
 <!-- MCP_SERVERS_TABLE_START -->
 
-<<<<<<< HEAD
-*Last updated: 2025-08-13T14:43:25.673001+00:00*
-=======
 *Last updated: 2025-08-14T14:27:17.499911+00:00*
->>>>>>> b9689770
 *Test results: 17 working, 1 failed, 1 skipped out of 19 total servers*
 
 | Server Name | Installation | Protocol | Status | Description |
