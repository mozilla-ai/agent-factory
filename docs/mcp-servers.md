# MCP Servers

> **⚠️ Note: This page is automatically generated and should not be manually edited.**
> To add a new MCP server, edit the `docs/mcp-servers.json` file. Tests will be run automatically and results will be published in the table below.

This page provides a list of Model Context Protocol (MCP) servers configured for use with Agent Factory. These servers extend the capabilities of your AI agents by providing access to various services, APIs, and data sources.

## Quick Reference Table

The following table provides a quick overview of tested MCP servers. For detailed information about each server, see the sections below.

<!-- MCP_SERVERS_TABLE_START -->

<<<<<<< HEAD
*Last updated: 2025-08-06T09:08:57.183945+00:00*
*Test results: 12 working, 1 failed, 1 skipped out of 14 total servers*
=======
*Last updated: 2025-08-05T13:11:34.166081+00:00*
*Test results: 14 working, 1 failed, 1 skipped out of 16 total servers*
>>>>>>> f76af6ae

| Server Name | Installation | Protocol | Status | Description |
| --- | --- | --- | --- | --- |
| **Github** | `docker run -i --rm -e GITHUB_PERSONAL_ACCESS_TOKEN mcp/github` | stdio | ⏭️ Skipped | GitHub integration for repository management, issues, and code search |
| **Filesystem** | `npx -y @modelcontextprotocol/server-filesystem . .` | stdio | ✅ Confirmed | Local file system operations and management |
| **Duckduckgo-Mcp** | `uvx duckduckgo-mcp-server` | stdio | ✅ Confirmed | Web search capabilities using DuckDuckGo |
| **Mcp-Obsidian** | `npx -y @smithery/cli@latest run mcp-obsidian --config "{\"vaultPath\":\"./test-vault\"}"` | stdio | ❌ Failed | Obsidian vault integration for note management |
| **Mcp-Discord** | `npx -y mcp-discord --config $DISCORD_TOKEN` | stdio | ✅ Confirmed | Discord messaging and server management |
| **Memory** | `npx -y @modelcontextprotocol/server-memory` | stdio | ✅ Confirmed | Memory management and persistence for MCP servers |
| **Notion** | `npx -y @notionhq/notion-mcp-server` | stdio | ✅ Confirmed | Notion workspace integration for page management |
| **Google-Maps** | `npx -y @modelcontextprotocol/server-google-maps` | stdio | ✅ Confirmed | Google Maps integration for location services |
| **Perplexity** | `npx -y server-perplexity-ask` | stdio | ✅ Confirmed | AI-powered search and information retrieval using Perplexity |
| **Salesforce** | `uvx --from mcp-salesforce-connector salesforce` | stdio | ✅ Confirmed | Salesforce CRM integration |
| **Elasticsearch** | `uvx elasticsearch-mcp-server` | stdio | ✅ Confirmed | Elasticsearch search and analytics |
| **Monday-Api-Mcp** | `npx -y @mondaydotcomorg/monday-api-mcp -t $MONDAY_API_TOKEN --enable-dynamic-api-tools true` | stdio | ✅ Confirmed | Monday.com integration with dynamic API tools enabled |
| **Slack-Mcp** | `npx -y @zencoderai/slack-mcp-server` | stdio | ✅ Confirmed | Slack workspace integration for channel, message, reaction and user management |
| **Jira** | `uvx mcp-atlassian --confluence-url=${CONFLUENCE_URL} --confluence-username=${CONFLUENCE_USERNAME} --confluence-token=${CONFLUENCE_TOKEN} --jira-url=${JIRA_URL} --jira-username=${JIRA_USERNAME} --jira-token=${JIRA_TOKEN}` | stdio | ✅ Confirmed | Atlassian integration for Jira project management and Confluence documentation |
| **Airtable** | `npx -y @felores/airtable-mcp-server` | stdio | ✅ Confirmed | Airtable database and spreadsheet operations |
| **Gitlab** | `npx -y @modelcontextprotocol/server-gitlab` | stdio | ✅ Confirmed | GitLab API integration for project management and repository operations |
<!-- MCP_SERVERS_TABLE_END -->

## Server Status Legend

- ✅ **Confirmed**: Server has been tested and confirmed working
- ⏭️ **Skipped**: Server was skipped during testing (Docker-based servers)
- ❌ **Failed**: Server failed the latest test

## Content Processing

### Text Processing Tools
- **Extract Text from Markdown/HTML**: Built-in tool for content extraction
- **Summarize Text with LLM**: AI-powered text summarization
- **Translate Text with LLM**: Multi-language text translation
- **Generate Podcast Script with LLM**: AI-generated content creation

## Installation & Setup

### Prerequisites

Before installing MCP servers, ensure you have:

1. **Node.js** (for npx installations)
2. **Docker** (for containerized servers)
3. **uv** (for uvx installations)
4. **Proper API keys** for the services you want to use

## Troubleshooting

### Common Issues

1. **Permission Errors**: Ensure proper permissions for file system access
2. **API Key Issues**: Verify API keys are correctly set in environment variables
3. **Network Connectivity**: Check internet connection for remote services
4. **Version Compatibility**: Ensure server versions are compatible with your Agent Factory version

### Getting Help

- Check the [GitHub Issues](https://github.com/mozilla-ai/agent-factory/issues) for known problems
- Review individual server documentation for specific troubleshooting steps
- Join our community discussions for support

## Testing and Maintenance

### Automated Testing Workflow

The MCP servers are automatically tested using the following workflow:

1. **Manual Trigger**: Tests are run manually via GitHub Actions workflow dispatch
2. **Server Testing**: The `docs/scripts/test_mcp_servers.py` script tests each server by:
   - Attempting to connect to each MCP server
   - Listing available tools
   - Recording success/failure status and tool count
3. **Results Storage**: Test results are saved to `.cache/mcp-test-results.json`
4. **Documentation Update**: The `docs/scripts/generate_mcp_table.py` script updates this markdown file with current test results

### Running Tests Locally

To test MCP servers locally:

```bash
# Run the test script
uv run python -m docs.scripts.test_mcp_servers

# Update the documentation
uv run python -m docs.scripts.generate_mcp_table
```

## Contributing

We welcome contributions to expand our MCP server coverage! To add a new MCP server:

1. **Edit the JSON configuration**: Add a new entry to `docs/mcp-servers.json` in the `mcpServers` object:
   ```json
   "new-server-name": {
     "command": "npx",
     "args": ["-y", "@package/name"],
     "env": {
       "API_KEY": "YOUR_API_KEY_HERE"
     },
     "description": "Description of what this server does"
   }
   ```

2. **Test the server**: Run the test script via the manually triggered Github Action.

## References

- [Model Context Protocol Documentation](https://modelcontextprotocol.io/)
- [Agent Factory GitHub Repository](https://github.com/mozilla-ai/agent-factory)

---

*Last updated: Based on [Mozilla AI Agent Factory Wiki](https://github.com/mozilla-ai/agent-factory/wiki/MCP-servers-under-test)*<|MERGE_RESOLUTION|>--- conflicted
+++ resolved
@@ -11,13 +11,8 @@
 
 <!-- MCP_SERVERS_TABLE_START -->
 
-<<<<<<< HEAD
 *Last updated: 2025-08-06T09:08:57.183945+00:00*
 *Test results: 12 working, 1 failed, 1 skipped out of 14 total servers*
-=======
-*Last updated: 2025-08-05T13:11:34.166081+00:00*
-*Test results: 14 working, 1 failed, 1 skipped out of 16 total servers*
->>>>>>> f76af6ae
 
 | Server Name | Installation | Protocol | Status | Description |
 | --- | --- | --- | --- | --- |
