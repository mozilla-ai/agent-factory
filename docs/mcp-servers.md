# MCP Servers

> **⚠️ Note: This page is automatically generated and should not be manually edited.**
> To add a new MCP server, edit the `docs/mcp-servers.json` file. Tests will be run automatically and results will be published in the table below.

This page provides a list of Model Context Protocol (MCP) servers configured for use with Agent Factory. These servers extend the capabilities of your AI agents by providing access to various services, APIs, and data sources.

## Quick Reference Table

The following table provides a quick overview of tested MCP servers. For detailed information about each server, see the sections below.

<!-- MCP_SERVERS_TABLE_START -->

<<<<<<< HEAD
*Last updated: 2025-08-04T15:54:59.503835+00:00*
*Test results: 11 working, 1 failed, 1 skipped out of 13 total servers*
=======
*Last updated: 2025-08-05T15:18:23.209143+00:00*
*Test results: 12 working, 1 failed, 1 skipped out of 14 total servers*
>>>>>>> e748f996

| Server Name | Installation | Protocol | Status | Description |
| --- | --- | --- | --- | --- |
| **Github** | `docker run -i --rm -e GITHUB_PERSONAL_ACCESS_TOKEN mcp/github` | stdio | ⏭️ Skipped | GitHub integration for repository management, issues, and code search |
| **Filesystem** | `npx -y @modelcontextprotocol/server-filesystem . .` | stdio | ✅ Confirmed | Local file system operations and management |
| **Duckduckgo-Mcp** | `uvx duckduckgo-mcp-server` | stdio | ✅ Confirmed | Web search capabilities using DuckDuckGo |
| **Mcp-Obsidian** | `npx -y @smithery/cli@latest run mcp-obsidian --config "{\"vaultPath\":\"./test-vault\"}"` | stdio | ❌ Failed | Obsidian vault integration for note management |
| **Mcp-Discord** | `npx -y mcp-discord --config $DISCORD_TOKEN` | stdio | ✅ Confirmed | Discord messaging and server management |
| **Memory** | `npx -y @modelcontextprotocol/server-memory` | stdio | ✅ Confirmed | Memory management and persistence for MCP servers |
| **Notion** | `npx -y @notionhq/notion-mcp-server` | stdio | ✅ Confirmed | Notion workspace integration for page management |
| **Google-Maps** | `npx -y @modelcontextprotocol/server-google-maps` | stdio | ✅ Confirmed | Google Maps integration for location services |
| **Perplexity** | `npx -y server-perplexity-ask` | stdio | ✅ Confirmed | AI-powered search and information retrieval using Perplexity |
| **Salesforce** | `uvx --from mcp-salesforce-connector salesforce` | stdio | ✅ Confirmed | Salesforce CRM integration |
| **Elasticsearch** | `uvx elasticsearch-mcp-server` | stdio | ✅ Confirmed | Elasticsearch search and analytics |
| **Monday-Api-Mcp** | `npx -y @mondaydotcomorg/monday-api-mcp -t $MONDAY_API_TOKEN --enable-dynamic-api-tools true` | stdio | ✅ Confirmed | Monday.com integration with dynamic API tools enabled |
| **Slack-Mcp** | `npx -y @zencoderai/slack-mcp-server` | stdio | ✅ Confirmed | Slack workspace integration for channel, message, reaction and user management |
| **Jira** | `uvx mcp-atlassian --confluence-url=${CONFLUENCE_URL} --confluence-username=${CONFLUENCE_USERNAME} --confluence-token=${CONFLUENCE_TOKEN} --jira-url=${JIRA_URL} --jira-username=${JIRA_USERNAME} --jira-token=${JIRA_TOKEN}` | stdio | ✅ Confirmed | Atlassian integration for Jira project management and Confluence documentation |
<!-- MCP_SERVERS_TABLE_END -->

## Server Status Legend

- ✅ **Confirmed**: Server has been tested and confirmed working
- ⏭️ **Skipped**: Server was skipped during testing (Docker-based servers)
- ❌ **Failed**: Server failed the latest test

## Content Processing

### Text Processing Tools
- **Extract Text from Markdown/HTML**: Built-in tool for content extraction
- **Summarize Text with LLM**: AI-powered text summarization
- **Translate Text with LLM**: Multi-language text translation
- **Generate Podcast Script with LLM**: AI-generated content creation

## Installation & Setup

### Prerequisites

Before installing MCP servers, ensure you have:

1. **Node.js** (for npx installations)
2. **Docker** (for containerized servers)
3. **uv** (for uvx installations)
4. **Proper API keys** for the services you want to use

## Troubleshooting

### Common Issues

1. **Permission Errors**: Ensure proper permissions for file system access
2. **API Key Issues**: Verify API keys are correctly set in environment variables
3. **Network Connectivity**: Check internet connection for remote services
4. **Version Compatibility**: Ensure server versions are compatible with your Agent Factory version

### Getting Help

- Check the [GitHub Issues](https://github.com/mozilla-ai/agent-factory/issues) for known problems
- Review individual server documentation for specific troubleshooting steps
- Join our community discussions for support

## Testing and Maintenance

### Automated Testing Workflow

The MCP servers are automatically tested using the following workflow:

1. **Manual Trigger**: Tests are run manually via GitHub Actions workflow dispatch
2. **Server Testing**: The `docs/scripts/test_mcp_servers.py` script tests each server by:
   - Attempting to connect to each MCP server
   - Listing available tools
   - Recording success/failure status and tool count
3. **Results Storage**: Test results are saved to `.cache/mcp-test-results.json`
4. **Documentation Update**: The `docs/scripts/generate_mcp_table.py` script updates this markdown file with current test results

### Running Tests Locally

To test MCP servers locally:

```bash
# Run the test script
uv run python -m docs.scripts.test_mcp_servers

# Update the documentation
uv run python -m docs.scripts.generate_mcp_table
```

## Contributing

We welcome contributions to expand our MCP server coverage! To add a new MCP server:

1. **Edit the JSON configuration**: Add a new entry to `docs/mcp-servers.json` in the `mcpServers` object:
   ```json
   "new-server-name": {
     "command": "npx",
     "args": ["-y", "@package/name"],
     "env": {
       "API_KEY": "YOUR_API_KEY_HERE"
     },
     "description": "Description of what this server does"
   }
   ```

2. **Test the server**: Run the test script via the manually triggered Github Action.

## References

- [Model Context Protocol Documentation](https://modelcontextprotocol.io/)
- [Agent Factory GitHub Repository](https://github.com/mozilla-ai/agent-factory)

---

*Last updated: Based on [Mozilla AI Agent Factory Wiki](https://github.com/mozilla-ai/agent-factory/wiki/MCP-servers-under-test)*<|MERGE_RESOLUTION|>--- conflicted
+++ resolved
@@ -11,13 +11,8 @@
 
 <!-- MCP_SERVERS_TABLE_START -->
 
-<<<<<<< HEAD
-*Last updated: 2025-08-04T15:54:59.503835+00:00*
-*Test results: 11 working, 1 failed, 1 skipped out of 13 total servers*
-=======
 *Last updated: 2025-08-05T15:18:23.209143+00:00*
 *Test results: 12 working, 1 failed, 1 skipped out of 14 total servers*
->>>>>>> e748f996
 
 | Server Name | Installation | Protocol | Status | Description |
 | --- | --- | --- | --- | --- |
