site_name: Agent Factory
site_url: https://mozilla-ai.github.io/agent-factory/
repo_name: mozilla-ai/agent-factory
repo_url: https://github.com/mozilla-ai/agent-factory
docs_dir: docs

extra_css: []

theme:
  name: material
  palette:
    - media: "(prefers-color-scheme: dark)"
      scheme: slate
      primary: black
      accent: grey
      toggle:
        icon: material/weather-sunny
        name: Switch to light mode
    - media: "(prefers-color-scheme: light)"
      scheme: default
      primary: black
      accent: grey
      toggle:
        icon: material/weather-night
        name: Switch to dark mode
  font:
    text: Roboto
    code: JetBrains Mono
  features:
    - navigation.instant
    - navigation.sections
    - toc.integrate

markdown_extensions:
  - admonition
  - pymdownx.details
  - pymdownx.superfences
  - attr_list
  - md_in_html
  - pymdownx.blocks.caption
  - toc:
      permalink: true

plugins:
  - mkdocstrings:
      default_handler: python
      handlers:
        python:
          paths: [src]
          options:
            show_source: true
            show_root_heading: true

nav:
  - Home: index.md
  - Getting Started:
    - Installation: getting-started/installation.md
<<<<<<< HEAD
    - Usage: getting-started/usage.md
    - Multi-Turn Conversations: getting-started/multi-turn-conversations.md
=======
    - Hello-world example: getting-started/hello_world.ipynb
>>>>>>> b9689770
  - User Guide:
    - MCP Servers: user-guide/mcp-servers.md
    - MCP Credentials: user-guide/mcp-credentials.md

exclude_docs: |
  user-guide/mcp-servers-template.md<|MERGE_RESOLUTION|>--- conflicted
+++ resolved
@@ -55,12 +55,9 @@
   - Home: index.md
   - Getting Started:
     - Installation: getting-started/installation.md
-<<<<<<< HEAD
     - Usage: getting-started/usage.md
     - Multi-Turn Conversations: getting-started/multi-turn-conversations.md
-=======
     - Hello-world example: getting-started/hello_world.ipynb
->>>>>>> b9689770
   - User Guide:
     - MCP Servers: user-guide/mcp-servers.md
     - MCP Credentials: user-guide/mcp-credentials.md
