--- conflicted
+++ resolved
@@ -91,31 +91,6 @@
             f"Invalid format received for agent outputs: {e}. Could not parse the output as AgentFactoryOutputs."
         ) from e
     return agent_factory_outputs
-<<<<<<< HEAD
-
-
-def remove_markdown_code_block_delimiters(text: str) -> str:
-    """Remove backticks from the start and end of markdown output."""
-    text = text.strip()
-    if text.startswith("```") and text.endswith("```"):
-        lines = text.splitlines()
-        return "\n".join(lines[1:-1])
-    return text
-
-
-def save_agent_outputs(output: AgentFactoryOutputs, generated_workflows_dir: str = "latest"):
-    """Save all three outputs from AgentFactoryOutputs to separate files."""
-    save_artifacts_dir = workflows_root / generated_workflows_dir
-    Path(save_artifacts_dir).mkdir(exist_ok=True)
-
-    agent_path = Path(f"{save_artifacts_dir}/agent.py")
-    instructions_path = Path(f"{save_artifacts_dir}/INSTRUCTIONS.md")
-    requirements_path = Path(f"{save_artifacts_dir}/requirements.txt")
-
-    with agent_path.open("w", encoding="utf-8") as f:
-        f.write(remove_markdown_code_block_delimiters(output.agent_code))
-
-=======
 
 
 def remove_markdown_code_block_delimiters(text: str) -> str:
@@ -149,7 +124,6 @@
     with agent_path.open("w", encoding="utf-8") as f:
         f.write(remove_markdown_code_block_delimiters(output.agent_code))
 
->>>>>>> e9908bfa
     with instructions_path.open("w", encoding="utf-8") as f:
         f.write(output.run_instructions)
 
@@ -226,11 +200,6 @@
     run_instructions = build_run_instructions(user_prompt)
 
     agent_trace = agent.run(run_instructions, max_turns=30)
-<<<<<<< HEAD
-    agent_factory_outputs = validate_agent_outputs(agent_trace.final_output)
-    save_agent_outputs(agent_factory_outputs, latest_dir)
-    save_agent_trace(agent_trace, latest_dir)
-=======
     save_agent_trace(agent_trace, latest_dir)
 
     # Save structured agent outputs
@@ -240,7 +209,6 @@
     agent_factory_outputs = validate_agent_outputs(agent_trace.final_output)
     save_agent_parsed_outputs(agent_factory_outputs, latest_dir)
 
->>>>>>> e9908bfa
     archive_latest_run_artifacts(latest_dir, archive_dir)
 
     print(f"Workflow files saved in: {latest_dir} and archived in {archive_dir}")
