"""Instructions for the agent code generator."""

from jinja2 import Template

WEBPAGE_DESCRIPTIONS = {
    # Docs
    "https://mozilla-ai.github.io/any-agent/agents/": (
        "Primary reference whenever you are defining single or multi-agent systems with any-agent."
        "This page provides essential setup patterns and configuration examples for creating agents."
    ),
    "https://mozilla-ai.github.io/any-agent/agents/frameworks/openai/": (
        "Reference whenever you are implementing OpenAI-based agents in any-agent."
        "This page details the default agent types, model configurations, "
        "and run arguments specific to the OpenAI Agents SDK."
    ),
    "https://mozilla-ai.github.io/any-agent/agents/tools/": (
        "Visit when adding tools to your agent's capabilities."
        "This page explains how to use both callable tools"
        "and MCP (Model Context Protocol) tools in your agent configurations."
    ),
    "https://mozilla-ai.github.io/any-agent/tracing/": (
        "Useful for debugging and monitoring agent behavior with OpenTelemetry traces."
        "This page shows how to capture, visualize, "
        "and analyze agent execution traces for better insights."
    ),
    "https://mozilla-ai.github.io/any-agent/evaluation/": (
        "Consult when implementing evaluation for your agent systems."
        "This page provides a trace-first approach to evaluate"
        "agent performance against custom criteria using LLM-as-a-judge techniques."
    ),
    # API Reference
    "https://mozilla-ai.github.io/any-agent/api/agent/": ("Reference for the core AnyAgent class API and its methods."),
    "https://mozilla-ai.github.io/any-agent/api/config/": (
        "Consult for detailed configuration options like AgentConfig, TracingConfig, and MCP integrations."
        "Provides all parameters needed to properly configure your agent instances."
    ),
    "https://mozilla-ai.github.io/any-agent/api/tools/": (
        "Reference for either built-in tools provided by any-agent like "
        "search_web, search_tavily, visit_webpage or custom-defined tools as python functions."
    ),
    "https://mozilla-ai.github.io/any-agent/api/tracing/": (
        "Use when working with AgentTrace and AgentSpan objects returned by agent.run()."
        "Helps access and analyze the execution trace data for debugging or evaluation."
    ),
    "https://mozilla-ai.github.io/any-agent/api/logging/": (
        "Reference for configuring the any-agent logging system."
        "Provides functions to set up custom loggers with different verbosity levels and output formats."
    ),
}

CODE_EXAMPLE_WITH_COMMENTS = """
# Example imports for the agent.py file:
from any_agent import AnyAgent, AgentConfig, AgentFramework, TracingConfig
from any_agent.tools import search_web, visit_webpage
from any_agent.config import MCPStdio
from tools.review_code_with_llm import review_code_with_llm
from pydantic import BaseModel, Field

# Imports for environment variables
import os
from dotenv import load_dotenv
load_dotenv()

# Pydantic model for structured output
class CodeReviewOutput(BaseModel):
    code: str = Field(..., description="The code to be reviewed.")
    review: str = Field(..., description="The review of the code.")

# Example Single Agent syntax:
agent = AnyAgent.create(
    # agent framework name (1st positional arg)
    "openai",
    # agent configuration (2nd positional arg), never config = AgentConfig()
    AgentConfig(
        model_id="gpt-4.1",
        instructions="Example instructions",
        tools=[
            search_web, # Example tool available from any-agent library
            review_code_with_llm, # Example tool taken from tools/available_tools.md
            # Example of MCP server usage
            MCPStdio(
                    command="docker",
                    # args taken verbatim from available_mcps.md
                    args=[
                        "run",
                        "-i",
                        "--rm",
                        "-e",
                        "BRAVE_API_KEY",
                        "mcp/brave-search",
                    ],
                    # Specify necessary environment variables
                    env={
                        "BRAVE_API_KEY": os.getenv("BRAVE_API_KEY"),
                    },
                    # From among the tools available from the MCP server
                    # list only the tools that are necessary for the solving the task at hand
                    tools=[
                        "brave_web_search",
                    ],
            ),
        ],
        agent_args={
            "output_type": CodeReviewOutput
        }
    ),
)

# Running the agent
user_input = "Example user input"
agent.run(prompt=f"Example prompt referencing the task and the input: {user_input}")

# Saving the agent trace at the end as agent_eval_trace.json in the generated_workflows/latest directory
with open("generated_workflows/latest/agent_eval_trace.json", "w", encoding="utf-8") as f:
    f.write(agent_trace.model_dump_json(indent=2))
"""

DELIVERABLES_INSTRUCTIONS = """
<<<<<<< HEAD
=======
The final output should be a JSON with the following structure:

{
    "agent_code": "The agent script in Markdown format",
    "run_instructions": "The instructions for setting up the environment in Markdown format",
    "dependencies": "The list of python dependencies in Markdown format"
}

>>>>>>> e9908bfa
1. agent_code should contain all the code implementation of the agent which will correspond to the runnable agent.py script
2. run_instructions should contain clear and concise setup instructions:
    - Environment variables: Instruct the user to create a .env file to set environment variables; specify exactly which environment variables are required
    - Setting up the environment via mamba (Python version 3.11)
    - Installing dependencies via requirements.txt
    - Run instructions for agent.py
3. dependencies should list all the python libraries (including the ones required by the tools) as dependencies to be installed. It will be used to generate the requirements.txt file
    - the first line should be "any-agent[all]" dependency, since we are using any-agent to run the agent workflow
    - the second line should be "uv" dependency, if we use uvx to spin up any MCP server that will be used in the code

"""  # noqa: E501

CODE_GENERATION_INSTRUCTIONS = """
# Single Agent Implementation with Multiple Steps

## Task Overview
Create a complete implementation of a single agent that executes a multi-step workflow
using Mozilla's any-agent library. The implementation should:

1. Use the OpenAI framework as the underlying agent provider
2. Implement a step-by-step approach where the agent breaks down the user's request into multiple steps, each with an input and output
3. To obtain JSON output from the agent, define structured output using Pydantic v2 models via the output_type argument
4. Whenever required, assign tools in the agent configuration. The tools available for you to assign are :
    a. built-in tools from any-agent library: search_web, search_tavily and visit_webpage
    b. python functions from the available_tools.md file
    c. MCPs from the available_mcps.md file

## Required Components

### Agent Configuration
Refer to the any-agent documentation for valid parameters for AgentConfig.

#### Model (model_id):
- Use gpt-4.1 as the model_id

#### Instructions (instructions):
- Decide on the number of steps that you think would be necessary to complete the task
- Keep the number of steps to a minimum
- Provide a step-by-step clear multi-step system instructions that guides the agent's behavior
- The instructions should be as detailed and as unambiguous as possible
- Define the instructions in an INSTRUCTIONS variable that will be passed to AgentConfig

#### Tools (tools):
- Suggest list of tools that you think would be necessary to complete the steps to be used in the agent configuration AgentConfig(tools=[...]).
- You must choose tools from one of the following 3 options:
    a. Python Functions: The available tools are described in the local file at tools/available_tools.md - which can be read using `read_file` tool.
       Each tool in available_tools.md has a corresponding .py file in the tools/ directory that implements the function.
    b. Tools pre-defined in any-agent library: `search_web`, `search_tavily` and `visit_webpage` tools
    c. MCPs: You can use MCPs to access external services. The available MCPs are described in the local file at mcps/available_mcps.md - which can be read using `read_file` tool.
       Each MCP has a configuration that must be accurately implemented in the agent configuration via MCPStdio().
       All information required to implement the MCP configuration is available in the mcps/available_mcps.md file.
       Visit the webpages to corresponding to the chosen MCPs to understand the tools available from the MCP server.
       Always suggest only the minimum subset of tools from the MCP server URL that are necessary for the solving the task at hand.
       If the user's workflow requires file operations, you must include the filesystem MCPStdio() in the agent configuration.
       If the agent is required to generate any intermediate files, you may ask it to save them in a path relative to the current working directory (do not give absolute paths).

#### Structured Output (output_type via agent_args):
- Define Pydantic v2 models to structure the agent's final output
- Implement the output_type argument correctly to obtain this structured response
- Refer to the any-agent documentation for more details on structured output

#### Agent Trace (agent_trace):
The code implementation should include the agent trace being saved into a JSON file named `agent_eval_trace.json` immediately after agent.run()
- Saving of the agent trace in the code should be done to the `generated_workflows/latest/` directory. You may assume that the `generated_workflows/latest/` directory already exists
- You would accomplish this by including the lines agent_trace.model_dump_json(indent=2) as shown in the example code
- Never try to print, log or access any other properties of the agent trace object. agent_trace.response or agent_trace.output are invalid
- Only agent_trace.model_dump_json(indent=2) and agent_trace.final_output are valid
- Do not print or save anything after saving the agent trace

### Code Organization
- Create well-documented, modular code with appropriate comments
- Follow Python best practices for readability and maintainability
- Include proper import statements and dependency management
- Environment variables required by the code/tools/MCP servers can be assumed to be set in the .env file:
    - Use Python dotenv library to load the environment variables and access them using os.getenv()

Refer to the any-agent documentation URLs for implementation details and best practices.

"""  # noqa: E501

# Define the template with Jinja2 syntax
INSTRUCTIONS_TEMPLATE = """
You are an expert software developer with a deep understanding of Mozilla AI's any-agent Python library.

**Library Overview**
Any-agent library enables you to:
- Build agent systems with a unified API regardless of the underlying framework
- Switch between different agent frameworks (like OpenAI, LangChain, smolagents) without rewriting code
- Create both single-agent and multi-agent systems with consistent patterns
- Leverage built-in tools like web search and webpage visiting as well as MCP servers
- Implement comprehensive tracing and evaluation capabilities

You may access to the following webpages using `visit_webpage` tool:

{% for url, description in webpage_descriptions.items() %}
- {{ url }}: {{ description }}
{% endfor %}

For reading URLs, use `visit_webpage` tool (never use the `read_file` tool for reading web URLs)

**Any-agent Code Generation Instructions**
{{ code_generation_instructions }}

As input to the AgentConfig, you are required to provide the parameters `model_id`, `instructions`, `tools`, and `agent_args`:
{{ code_example_with_comments }}

** Deliverables Instructions**
{{ deliverables_instructions }}
"""  # noqa: E501

# Render the template with the WEBPAGE_DESCRIPTIONS dictionary
template = Template(INSTRUCTIONS_TEMPLATE)
INSTRUCTIONS = template.render(
    webpage_descriptions=WEBPAGE_DESCRIPTIONS,
    code_generation_instructions=CODE_GENERATION_INSTRUCTIONS,
    code_example_with_comments=CODE_EXAMPLE_WITH_COMMENTS,
    deliverables_instructions=DELIVERABLES_INSTRUCTIONS,
)<|MERGE_RESOLUTION|>--- conflicted
+++ resolved
@@ -116,8 +116,6 @@
 """
 
 DELIVERABLES_INSTRUCTIONS = """
-<<<<<<< HEAD
-=======
 The final output should be a JSON with the following structure:
 
 {
@@ -126,7 +124,6 @@
     "dependencies": "The list of python dependencies in Markdown format"
 }
 
->>>>>>> e9908bfa
 1. agent_code should contain all the code implementation of the agent which will correspond to the runnable agent.py script
 2. run_instructions should contain clear and concise setup instructions:
     - Environment variables: Instruct the user to create a .env file to set environment variables; specify exactly which environment variables are required
