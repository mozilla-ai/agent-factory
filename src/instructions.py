--- conflicted
+++ resolved
@@ -49,70 +49,30 @@
 }
 
 CODE_EXAMPLE_WITH_COMMENTS = """
-<<<<<<< HEAD
-=======
 # Example imports for the agent.py file:
 from any_agent import AnyAgent, AgentConfig, AgentFramework, TracingConfig
 from any_agent.tools import search_tavily, visit_webpage
 from any_agent.config import MCPStdio
 from tools.review_code_with_llm import review_code_with_llm
 from pydantic import BaseModel, Field
->>>>>>> 22ccac13
-
-# agent.py
-
-# good to have
+
+# Imports for environment variables
 import os
-
-# ALWAYS used
 from dotenv import load_dotenv
-from any_agent import AgentConfig, AnyAgent
-from any_agent.config import MCPStdio
-from pydantic import BaseModel, Field
-from fire import Fire
-
-# ADD BELOW HERE: tools made available by any-agent or agent-factory
-from any_agent.tools import visit_webpage
-from tools.translate_text_with_llm import translate_text_with_llm
-
 load_dotenv()
 
-# ========= Structured output definition =========
-class StructuredOutput(BaseModel):
-    url: str = Field(..., description="The URL of the webpage that was translated.")
-    source_language: str = Field(..., description="The source language detected on the webpage (should be 'English').")
-    extracted_text: str = Field(..., description="The main text content extracted from the original English webpage.")
-    translated_text: str = Field(..., description="The English text translated to Italian.")
-
-# ========= System Instructions =========
-INSTRUCTIONS = '''
-You are an assistant that translates the main text content of an English webpage to Italian, following this step-by-step workflow:
-1. Receive a webpage URL from the user. Visit the page and extract the primary and most relevant English text content. Focus on body content, main text, and important sections. Exclude navigation bars, headings not part of the content, footers, advertisements, and non-informational elements. Make sure the extracted text is concise but comprehensive and represents the actual page content.
-2. Identify and confirm that the detected source language is English. If the page is not in English, halt and output the detected language and a clear message in 'translated_text'.
-3. Use the translation tool to translate the extracted English text into fluent Italian.
-4. Your output must be a structured JSON object with these fields:
-   - url: the provided webpage URL
-   - source_language: the detected primary language (should be English)
-   - extracted_text: the main English content you extracted
-   - translated_text: your Italian translation of the extracted text
-Limit the output to 1000 tokens if the page is very long. Ensure the translation is accurate and clear. Do not make up or hallucinate content.
-'''
-
-TOOLS = [
-    visit_webpage,                # To fetch and extract page text
-    translate_text_with_llm,      # To translate extracted text
-]
-
-
+# Pydantic model for structured output
+class CodeReviewOutput(BaseModel):
+    code: str = Field(..., description="The code to be reviewed.")
+    review: str = Field(..., description="The review of the code.")
+
+# Example Single Agent syntax:
 agent = AnyAgent.create(
+    # agent framework name (1st positional arg)
     "openai",
+    # agent configuration (2nd positional arg), never config = AgentConfig()
     AgentConfig(
         model_id="gpt-4.1",
-<<<<<<< HEAD
-        instructions=INSTRUCTIONS,
-        tools=TOOLS,
-        agent_args={"output_type": StructuredOutput},
-=======
         instructions="Example instructions",
         tools=[
             search_tavily, # Example tool available from any-agent library
@@ -143,30 +103,23 @@
         agent_args={
             "output_type": CodeReviewOutput
         }
->>>>>>> 22ccac13
     ),
 )
 
-def run_agent(url: str):
-    \"\"\"
-    Given a webpage URL, translate its main English content to Italian,
-    and return structured output.
-    \"\"\"
-    input_prompt = f"Translate the main text content from the following English webpage URL to Italian: {url}"
-    agent_trace = agent.run(prompt=input_prompt)
-    with open("generated_workflows/latest/agent_eval_trace.json", "w", encoding="utf-8") as f:
-        f.write(agent_trace.model_dump_json(indent=2))
-    return agent_trace.final_output
-
-if __name__ == "__main__":
-    Fire(run_agent)
+# Running the agent
+user_input = "Example user input"
+agent.run(prompt=f"Example prompt referencing the task and the input: {user_input}")
+
+# Saving the agent trace at the end as agent_eval_trace.json in the generated_workflows/latest directory
+with open("generated_workflows/latest/agent_eval_trace.json", "w", encoding="utf-8") as f:
+    f.write(agent_trace.model_dump_json(indent=2))
 """
 
 DELIVERABLES_INSTRUCTIONS = """
 The final output should be a JSON with the following structure:
 
 {
-    "agent_code": "The whole agent script as a single string",
+    "agent_code": "The agent script in Markdown format",
     "run_instructions": "The instructions for setting up the environment in Markdown format",
     "dependencies": "The list of python dependencies in Markdown format"
 }
@@ -249,59 +202,6 @@
 
 Refer to the any-agent documentation URLs for implementation details and best practices.
 
-#### Agent code template
-
-- Rely on the following template to write the agent code:
-
-```
-# agent.py
-
-# good to have
-import os
-
-# ALWAYS used
-from dotenv import load_dotenv
-from any_agent import AgentConfig, AnyAgent
-from any_agent.config import MCPStdio
-from pydantic import BaseModel, Field
-from fire import Fire
-
-# ADD BELOW HERE: tools made available by any-agent or agent-factory
-{IMPORTS}
-
-load_dotenv()
-
-# ========== Structured output definition ==========
-{STRUCTURED_OUTPUTS}
-
-# ========== System (Multi-step) Instructions ===========
-{INSTRUCTIONS}
-
-# ========== Tools definition ===========
-
-{TOOLS}
-
-agent = AnyAgent.create(
-    "openai",
-    AgentConfig(
-        model_id="gpt-4.1",
-        instructions=INSTRUCTIONS,
-        tools=TOOLS,
-        agent_args={"output_type": StructuredOutput},
-    ),
-)
-
-def run_agent({CLI_ARGS}):
-    \"\"\"Agent description\"\"\"
-    input_prompt = f"{PROMPT_TEMPLATE}".format(**kwargs)
-    agent_trace = agent.run(prompt=input_prompt)
-    with open("generated_workflows/latest/agent_eval_trace.json", "w", encoding="utf-8") as f:
-        f.write(agent_trace.model_dump_json(indent=2))
-    return agent_trace.final_output
-
-if __name__ == "__main__":
-    Fire(run_agent)
-
 """  # noqa: E501
 
 # Define the template with Jinja2 syntax
@@ -316,13 +216,13 @@
 - Leverage built-in tools like web search and webpage visiting as well as MCP servers
 - Implement comprehensive tracing and evaluation capabilities
 
-You may access the content of the following webpages using the `visit_webpage` tool:
+You may access to the following webpages using `visit_webpage` tool:
 
 {% for url, description in webpage_descriptions.items() %}
 - {{ url }}: {{ description }}
 {% endfor %}
 
-For reading URLs, always use the `visit_webpage` tool (never use the `read_file` tool for reading web URLs).
+For reading URLs, use `visit_webpage` tool (never use the `read_file` tool for reading web URLs)
 
 **Any-agent Code Generation Instructions**
 {{ code_generation_instructions }}
@@ -341,4 +241,4 @@
     code_generation_instructions=CODE_GENERATION_INSTRUCTIONS,
     code_example_with_comments=CODE_EXAMPLE_WITH_COMMENTS,
     deliverables_instructions=DELIVERABLES_INSTRUCTIONS,
-)
+)