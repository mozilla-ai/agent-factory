--- conflicted
+++ resolved
@@ -124,11 +124,7 @@
 The final output should be a JSON with the following structure:
 
 {
-<<<<<<< HEAD
-    "agent_code": "The python script as a string that is runnable as agent.py",
-=======
-    "agent_code": "The whole agent script as a single string",
->>>>>>> 738707ae
+    "agent_code": "The python script as a single string that is runnable as agent.py",
     "run_instructions": "The instructions for setting up the environment in Markdown format",
     "dependencies": "The list of python dependencies in Markdown format"
 }
@@ -279,11 +275,7 @@
 - Leverage built-in tools like web search and webpage visiting as well as MCP servers
 - Implement comprehensive tracing and evaluation capabilities
 
-<<<<<<< HEAD
-You may access to the following webpages using `visit_webpage` tool to further understand the any-agent library and its syntax.
-=======
 You may access the following webpages using the `visit_webpage` tool to further understand the any-agent library and its syntax.
->>>>>>> 738707ae
 Before generating the code, ensure that you visit the necessary webpages for correct usage of any-agent library.
 
 {% for url, description in webpage_descriptions.items() %}
