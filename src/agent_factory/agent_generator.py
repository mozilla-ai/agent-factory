--- conflicted
+++ resolved
@@ -4,11 +4,8 @@
 import fire
 import httpx
 from a2a.client import A2ACardResolver, A2AClient
-<<<<<<< HEAD
 from a2a.types import TaskState
-=======
 from dotenv import find_dotenv, load_dotenv
->>>>>>> 4949beae
 
 from agent_factory.schemas import Status
 from agent_factory.utils import (
@@ -53,58 +50,42 @@
             client = A2AClient(httpx_client=client, agent_card=agent_card)
             logger.info("A2AClient initialized.")
 
-<<<<<<< HEAD
-        request = create_message_request(message)
-
-        responses = []
-        async for response in client.send_message_streaming(request, http_kwargs={"timeout": timeout}):
-            try:
-                response_data = response.model_dump(mode="json", exclude_none=True)
-
-                # TastState is an enum with values:
-                # submitted, working, completed, failed, input-required, canceled, unknown
-                # See: https://www.a2aprotocol.net/docs/specification
-                # Using a subset of these states to log different messages
-                if response.root.result.status.state == TaskState.submitted:
-                    logger.info("Manufacturing agent has received the message and is processing it.")
-                elif response.root.result.status.state == TaskState.working and response.root.result.status.message:
-                    message_data = response.root.result.status.message.parts[0].root.data
-                    if "payload" in message_data:
-                        tool_call_info_to_log = {
-                            k: v for k, v in message_data["payload"].items() if k in ["name", "args"]
-                        }
-                        logger.info(f"Making a tool call ... \nTool call info: \n{tool_call_info_to_log}")
-                elif response.root.result.status.state == TaskState.completed:
-                    logger.info("Manufacturing agent has completed the assigned task.")
-                responses.append(response)
-
-            except Exception as e:
-                logger.error(
-                    f"Error processing response: {str(e)}\nResponse data: {
-                        str(response_data) if 'response_data' in locals() else 'N/A'
-                    }"
-                )
-                continue
-
-        # Process response
-        final_response = responses[-1]
-        response = process_a2a_agent_response(final_response)
-        if response.status == Status.COMPLETED:
-            output_dir = setup_output_directory(output_dir)
-            save_agent_outputs(response.model_dump(), output_dir)
-        elif response.status == Status.INPUT_REQUIRED:
-            logger.info(
-                f"Please try again and be more specific with your request. Agent's response: {response.message}"
-            )
-        else:
-            logger.error(f"Agent encountered an error: {response.message}")
-=======
             # request_id is used as the folder name when saving agent artifacts (on local/MinIO/S3)
             request = create_message_request(message, request_id=request_id)
-            response = await client.send_message(request, http_kwargs={"timeout": timeout})
+
+            responses = []
+            async for response in client.send_message_streaming(request, http_kwargs={"timeout": timeout}):
+                try:
+                    response_data = response.model_dump(mode="json", exclude_none=True)
+
+                    # TastState is an enum with values:
+                    # submitted, working, completed, failed, input-required, canceled, unknown
+                    # See: https://www.a2aprotocol.net/docs/specification
+                    # Using a subset of these states to log different messages
+                    if response.root.result.status.state == TaskState.submitted:
+                        logger.info("Manufacturing agent has received the message and is processing it.")
+                    elif response.root.result.status.state == TaskState.working and response.root.result.status.message:
+                        message_data = response.root.result.status.message.parts[0].root.data
+                        if "payload" in message_data:
+                            tool_call_info_to_log = {
+                                k: v for k, v in message_data["payload"].items() if k in ["name", "args"]
+                            }
+                            logger.info(f"Making a tool call ... \nTool call info: \n{tool_call_info_to_log}")
+                    elif response.root.result.status.state == TaskState.completed:
+                        logger.info("Manufacturing agent has completed the assigned task.")
+                    responses.append(response)
+
+                except Exception as e:
+                    logger.error(
+                        f"Error processing response: {str(e)}\nResponse data: {
+                            str(response_data) if 'response_data' in locals() else 'N/A'
+                        }"
+                    )
+                    continue
 
             # Process response
-            response = process_a2a_agent_response(response)
+            final_response = responses[-1]
+            response = process_a2a_agent_response(final_response)
             if response.status == Status.COMPLETED:
                 prepared_artifacts = prepare_agent_artifacts(response.model_dump())
                 output_dir = output_dir if output_dir else request.id
@@ -128,7 +109,6 @@
     except Exception as e:
         logger.error(f"An unexpected error occurred during agent generation: {e}")
         raise
->>>>>>> 4949beae
 
 
 def main():
