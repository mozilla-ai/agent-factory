from pathlib import Path
from uuid import UUID

import fire
import httpx
from a2a.client import A2ACardResolver, A2AClient
<<<<<<< HEAD
from opentelemetry import trace
from opentelemetry.instrumentation.httpx import HTTPXClientInstrumentor
from opentelemetry.sdk.trace import TracerProvider
=======
from dotenv import find_dotenv, load_dotenv
>>>>>>> 4949beae

from agent_factory.schemas import Status
from agent_factory.utils import (
    create_a2a_http_client,
    create_message_request,
    get_a2a_agent_card,
    get_storage_backend,
    logger,
    prepare_agent_artifacts,
    process_a2a_agent_response,
)

trace.set_tracer_provider(TracerProvider())
HTTPXClientInstrumentor().instrument()
tracer = trace.get_tracer(__name__)

PUBLIC_AGENT_CARD_PATH = "/.well-known/agent.json"
EXTENDED_AGENT_CARD_PATH = "/agent/authenticatedExtendedCard"


async def generate_target_agent(
    message: str,
    output_dir: Path | None = None,
    request_id: UUID | None = None,
    host: str = "localhost",
    port: int = 8080,
    timeout: int = 600,
) -> None:
    """Main entry point for the A2A client application.

    Args:
        message: The message to send to the agent.
        output_dir: Directory to save agent outputs. If None, a default is used.
        request_id: The request ID for the message.
        host: The host address for the agent server (default: "localhost").
        port: The port for the agent server (default: 8080).
        timeout: The timeout for the request in seconds (default: 600).
    """
    with tracer.start_as_current_span("generate_target_agent") as span:
        trace_file = f"0x{trace.format_trace_id(span.get_span_context().trace_id)}.json"

        try:
            http_client, base_url = await create_a2a_http_client(host, port, timeout)
            async with http_client as client:
                resolver = A2ACardResolver(httpx_client=client, base_url=base_url)
                agent_card = await get_a2a_agent_card(resolver)

                client = A2AClient(httpx_client=client, agent_card=agent_card)
                logger.info("A2AClient initialized.")
                logger.info(f"Trace will be saved to {trace_file}")

<<<<<<< HEAD
                request = create_message_request(message)
                response = await client.send_message(request, http_kwargs={"timeout": timeout})
                response = process_a2a_agent_response(response)
                if response.status == Status.COMPLETED:
                    output_dir = setup_output_directory(output_dir)
                    save_agent_outputs(response.model_dump(), output_dir)
                elif response.status == Status.INPUT_REQUIRED:
                    logger.info(
                        f"Please try again and be more specific with your request. Agent's response: {response.message}"
                    )
                else:
                    logger.error(f"Agent encountered an error: {response.message}")
                    raise Exception(f"Agent encountered an error: {response.message}")
        except httpx.ConnectError as e:
            logger.error(f"Failed to connect to the agent server at {host}:{port}. Error: {e}")
            raise RuntimeError(f"Connection to agent server failed: {e}") from e
        except httpx.TimeoutException as e:
            logger.error(f"Request to the agent server timed out after {timeout} seconds. Error: {e}")
            raise RuntimeError(f"Request to agent server timed out: {e}") from e
        except Exception as e:
            logger.error(f"An unexpected error occurred during agent generation: {e}")
            raise

    """
    This is how you can retrieve the trace after the generation is completed/interrupted
    full_trace = json.loads((Path("traces") / trace_file).read_text())
    """
=======
            # request_id is used as the folder name when saving agent artifacts (on local/MinIO/S3)
            request = create_message_request(message, request_id=request_id)
            response = await client.send_message(request, http_kwargs={"timeout": timeout})

            # Process response
            response = process_a2a_agent_response(response)
            if response.status == Status.COMPLETED:
                prepared_artifacts = prepare_agent_artifacts(response.model_dump())
                output_dir = output_dir if output_dir else request.id
                storage_backend = get_storage_backend()
                logger.info(f"Saving agent artifacts to {output_dir} folder on {storage_backend.__str__()}")
                storage_backend.save(prepared_artifacts, Path(output_dir))
            elif response.status == Status.INPUT_REQUIRED:
                logger.info(
                    f"Please try again and be more specific with your request. Agent's response: {response.message}"
                )
            else:
                logger.error(f"Agent encountered an error: {response.message}")
                raise Exception(f"Agent encountered an error: {response.message}")

    except httpx.ConnectError as e:
        logger.error(f"Failed to connect to the agent server at {host}:{port}. Error: {e}")
        raise RuntimeError(f"Connection to agent server failed: {e}") from e
    except httpx.TimeoutException as e:
        logger.error(f"Request to the agent server timed out after {timeout} seconds. Error: {e}")
        raise RuntimeError(f"Request to agent server timed out: {e}") from e
    except Exception as e:
        logger.error(f"An unexpected error occurred during agent generation: {e}")
        raise
>>>>>>> 4949beae


def main():
    load_dotenv(find_dotenv(".default.env", usecwd=True))
    load_dotenv(find_dotenv(".env", usecwd=True), override=True)
    fire.Fire(generate_target_agent)


if __name__ == "__main__":
    main()<|MERGE_RESOLUTION|>--- conflicted
+++ resolved
@@ -4,13 +4,10 @@
 import fire
 import httpx
 from a2a.client import A2ACardResolver, A2AClient
-<<<<<<< HEAD
+from dotenv import find_dotenv, load_dotenv
 from opentelemetry import trace
 from opentelemetry.instrumentation.httpx import HTTPXClientInstrumentor
 from opentelemetry.sdk.trace import TracerProvider
-=======
-from dotenv import find_dotenv, load_dotenv
->>>>>>> 4949beae
 
 from agent_factory.schemas import Status
 from agent_factory.utils import (
@@ -62,13 +59,16 @@
                 logger.info("A2AClient initialized.")
                 logger.info(f"Trace will be saved to {trace_file}")
 
-<<<<<<< HEAD
-                request = create_message_request(message)
+                # request_id is used as the folder name when saving agent artifacts (on local/MinIO/S3)
+                request = create_message_request(message, request_id=request_id)
                 response = await client.send_message(request, http_kwargs={"timeout": timeout})
                 response = process_a2a_agent_response(response)
                 if response.status == Status.COMPLETED:
-                    output_dir = setup_output_directory(output_dir)
-                    save_agent_outputs(response.model_dump(), output_dir)
+                    prepared_artifacts = prepare_agent_artifacts(response.model_dump())
+                    output_dir = output_dir if output_dir else request.id
+                    storage_backend = get_storage_backend()
+                    logger.info(f"Saving agent artifacts to {output_dir} folder on {storage_backend.__str__()}")
+                    storage_backend.save(prepared_artifacts, Path(output_dir))
                 elif response.status == Status.INPUT_REQUIRED:
                     logger.info(
                         f"Please try again and be more specific with your request. Agent's response: {response.message}"
@@ -90,37 +90,6 @@
     This is how you can retrieve the trace after the generation is completed/interrupted
     full_trace = json.loads((Path("traces") / trace_file).read_text())
     """
-=======
-            # request_id is used as the folder name when saving agent artifacts (on local/MinIO/S3)
-            request = create_message_request(message, request_id=request_id)
-            response = await client.send_message(request, http_kwargs={"timeout": timeout})
-
-            # Process response
-            response = process_a2a_agent_response(response)
-            if response.status == Status.COMPLETED:
-                prepared_artifacts = prepare_agent_artifacts(response.model_dump())
-                output_dir = output_dir if output_dir else request.id
-                storage_backend = get_storage_backend()
-                logger.info(f"Saving agent artifacts to {output_dir} folder on {storage_backend.__str__()}")
-                storage_backend.save(prepared_artifacts, Path(output_dir))
-            elif response.status == Status.INPUT_REQUIRED:
-                logger.info(
-                    f"Please try again and be more specific with your request. Agent's response: {response.message}"
-                )
-            else:
-                logger.error(f"Agent encountered an error: {response.message}")
-                raise Exception(f"Agent encountered an error: {response.message}")
-
-    except httpx.ConnectError as e:
-        logger.error(f"Failed to connect to the agent server at {host}:{port}. Error: {e}")
-        raise RuntimeError(f"Connection to agent server failed: {e}") from e
-    except httpx.TimeoutException as e:
-        logger.error(f"Request to the agent server timed out after {timeout} seconds. Error: {e}")
-        raise RuntimeError(f"Request to agent server timed out: {e}") from e
-    except Exception as e:
-        logger.error(f"An unexpected error occurred during agent generation: {e}")
-        raise
->>>>>>> 4949beae
 
 
 def main():
