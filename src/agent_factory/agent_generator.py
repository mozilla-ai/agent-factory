from pathlib import Path
from uuid import UUID

import fire
import httpx
from a2a.client import A2ACardResolver, A2AClient
from a2a.types import TaskState
from any_agent.tracing.attributes import GenAI
from dotenv import find_dotenv, load_dotenv
from opentelemetry import trace
from opentelemetry.instrumentation.httpx import HTTPXClientInstrumentor
from opentelemetry.sdk.trace import TracerProvider

from agent_factory.schemas import Status
from agent_factory.utils import (
    create_a2a_http_client,
    create_message_request,
    get_a2a_agent_card,
    get_storage_backend,
    logger,
    prepare_agent_artifacts,
    process_a2a_agent_response,
)

trace.set_tracer_provider(TracerProvider())
HTTPXClientInstrumentor().instrument()
tracer = trace.get_tracer(__name__)

PUBLIC_AGENT_CARD_PATH = "/.well-known/agent.json"
EXTENDED_AGENT_CARD_PATH = "/agent/authenticatedExtendedCard"


async def generate_target_agent(
    message: str,
    output_dir: Path | None = None,
    request_id: UUID | None = None,
    host: str = "localhost",
    port: int = 8080,
    timeout: int = 600,
) -> None:
    """Main entry point for the A2A client application.

    Args:
        message: The message to send to the agent.
        output_dir: Directory to save agent outputs. If None, a default is used.
        request_id: The request ID for the message.
        host: The host address for the agent server (default: "localhost").
        port: The port for the agent server (default: 8080).
        timeout: The timeout for the request in seconds (default: 600).
    """
    with tracer.start_as_current_span("generate_target_agent") as span:
        trace_file = f"0x{trace.format_trace_id(span.get_span_context().trace_id)}.jsonl"

        try:
            http_client, base_url = await create_a2a_http_client(host, port, timeout)
            async with http_client as client:
                resolver = A2ACardResolver(httpx_client=client, base_url=base_url)
                agent_card = await get_a2a_agent_card(resolver)

<<<<<<< HEAD
            # request_id is used as the folder name when saving agent artifacts (on local/MinIO/S3)
            request = create_message_request(message, request_id=request_id)

            responses = []
            async for response in client.send_message_streaming(request, http_kwargs={"timeout": timeout}):
                try:
                    response_data = response.model_dump(mode="json", exclude_none=True)

                    # TastState is an enum with values:
                    # submitted, working, completed, failed, input-required, canceled, unknown
                    # See: https://www.a2aprotocol.net/docs/specification
                    # Using a subset of these states to log different messages
                    if response.root.result.status.state == TaskState.submitted:
                        logger.info("Manufacturing agent has received the message and is processing it.")
                    elif response.root.result.status.state == TaskState.working and response.root.result.status.message:
                        message_data = response.root.result.status.message.parts[0].root.data
                        if message_data["event_type"] == "tool_started" and "payload" in message_data:
                            tool_call_info_to_log = {
                                k: v
                                for k, v in message_data["payload"].items()
                                if k in [GenAI.TOOL_NAME, GenAI.TOOL_ARGS]
                            }
                            logger.info(f"Making a tool call ... \nTool call info: \n{tool_call_info_to_log}")
                    elif response.root.result.status.state == TaskState.completed:
                        logger.info("Manufacturing agent has completed the assigned task.")
                    responses.append(response)

                except Exception as e:
                    logger.error(
                        f"Error processing response: {str(e)}\nResponse data: {
                            str(response_data) if 'response_data' in locals() else 'N/A'
                        }"
                    )
                    continue

            # Process response
            final_response = responses[-1]
            response = process_a2a_agent_response(final_response)
            if response.status == Status.COMPLETED:
                prepared_artifacts = prepare_agent_artifacts(response.model_dump())
                output_dir = output_dir if output_dir else request.id
                storage_backend = get_storage_backend()
                logger.info(f"Saving agent artifacts to {output_dir} folder on {storage_backend.__str__()}")
                storage_backend.save(prepared_artifacts, Path(output_dir))
            elif response.status == Status.INPUT_REQUIRED:
                logger.info(
                    f"Please try again and be more specific with your request. Agent's response: {response.message}"
                )
            else:
                logger.error(f"Agent encountered an error: {response.message}")
                raise Exception(f"Agent encountered an error: {response.message}")
=======
                client = A2AClient(httpx_client=client, agent_card=agent_card)
                logger.info("A2AClient initialized.")
                logger.info(f"Trace will be saved to {trace_file}")

                # request_id is used as the folder name when saving agent artifacts (on local/MinIO/S3)
                request = create_message_request(message, request_id=request_id)
                response = await client.send_message(request, http_kwargs={"timeout": timeout})
                response = process_a2a_agent_response(response)
                if response.status == Status.COMPLETED:
                    prepared_artifacts = prepare_agent_artifacts(response.model_dump())
                    output_dir = output_dir if output_dir else request.id
                    storage_backend = get_storage_backend()
                    logger.info(f"Saving agent artifacts to {output_dir} folder on {storage_backend.__str__()}")
                    storage_backend.save(prepared_artifacts, Path(output_dir))
                elif response.status == Status.INPUT_REQUIRED:
                    logger.info(
                        f"Please try again and be more specific with your request. Agent's response: {response.message}"
                    )
                else:
                    logger.error(f"Agent encountered an error: {response.message}")
                    raise Exception(f"Agent encountered an error: {response.message}")
        except httpx.ConnectError as e:
            logger.error(f"Failed to connect to the agent server at {host}:{port}. Error: {e}")
            raise RuntimeError(f"Connection to agent server failed: {e}") from e
        except httpx.TimeoutException as e:
            logger.error(f"Request to the agent server timed out after {timeout} seconds. Error: {e}")
            raise RuntimeError(f"Request to agent server timed out: {e}") from e
        except Exception as e:
            logger.error(f"An unexpected error occurred during agent generation: {e}")
            raise
>>>>>>> cf09e203

    """
    This is how you can retrieve the trace after the generation is completed/interrupted
    full_trace = json.loads((TRACES_DIR / trace_file).read_text())
    """


def main():
    load_dotenv(find_dotenv(".default.env", usecwd=True))
    load_dotenv(find_dotenv(".env", usecwd=True), override=True)
    fire.Fire(generate_target_agent)


if __name__ == "__main__":
    main()<|MERGE_RESOLUTION|>--- conflicted
+++ resolved
@@ -57,7 +57,10 @@
                 resolver = A2ACardResolver(httpx_client=client, base_url=base_url)
                 agent_card = await get_a2a_agent_card(resolver)
 
-<<<<<<< HEAD
+                client = A2AClient(httpx_client=client, agent_card=agent_card)
+                logger.info("A2AClient initialized.")
+                logger.info(f"Trace will be saved to {trace_file}")
+
             # request_id is used as the folder name when saving agent artifacts (on local/MinIO/S3)
             request = create_message_request(message, request_id=request_id)
 
@@ -109,28 +112,7 @@
             else:
                 logger.error(f"Agent encountered an error: {response.message}")
                 raise Exception(f"Agent encountered an error: {response.message}")
-=======
-                client = A2AClient(httpx_client=client, agent_card=agent_card)
-                logger.info("A2AClient initialized.")
-                logger.info(f"Trace will be saved to {trace_file}")
 
-                # request_id is used as the folder name when saving agent artifacts (on local/MinIO/S3)
-                request = create_message_request(message, request_id=request_id)
-                response = await client.send_message(request, http_kwargs={"timeout": timeout})
-                response = process_a2a_agent_response(response)
-                if response.status == Status.COMPLETED:
-                    prepared_artifacts = prepare_agent_artifacts(response.model_dump())
-                    output_dir = output_dir if output_dir else request.id
-                    storage_backend = get_storage_backend()
-                    logger.info(f"Saving agent artifacts to {output_dir} folder on {storage_backend.__str__()}")
-                    storage_backend.save(prepared_artifacts, Path(output_dir))
-                elif response.status == Status.INPUT_REQUIRED:
-                    logger.info(
-                        f"Please try again and be more specific with your request. Agent's response: {response.message}"
-                    )
-                else:
-                    logger.error(f"Agent encountered an error: {response.message}")
-                    raise Exception(f"Agent encountered an error: {response.message}")
         except httpx.ConnectError as e:
             logger.error(f"Failed to connect to the agent server at {host}:{port}. Error: {e}")
             raise RuntimeError(f"Connection to agent server failed: {e}") from e
@@ -140,7 +122,6 @@
         except Exception as e:
             logger.error(f"An unexpected error occurred during agent generation: {e}")
             raise
->>>>>>> cf09e203
 
     """
     This is how you can retrieve the trace after the generation is completed/interrupted
