import json
import uuid
from datetime import datetime
from pathlib import Path

import dotenv
import fire
from any_agent import AgentConfig, AgentFramework, AgentRunError, AnyAgent
from any_agent.tools import search_tavily, visit_webpage
<<<<<<< HEAD
from loguru import logger
=======
from any_agent.tracing.agent_trace import AgentTrace
>>>>>>> 6f98d200
from pydantic import BaseModel, Field

from agent_factory.instructions import INSTRUCTIONS
from agent_factory.prompt import UserPrompt
from agent_factory.tools import read_file, search_mcp_servers

dotenv.load_dotenv()


class AgentFactoryOutputs(BaseModel):
    agent_code: str = Field(..., description="The python script as a string that is runnable as agent.py")
    run_instructions: str = Field(..., description="The run instructions in Markdown format")
    dependencies: str = Field(..., description="The dependencies line by line in Markdown format")


def validate_agent_outputs(str_output: str):
    try:
        str_output = remove_markdown_code_block_delimiters(str_output)
        json_output = json.loads(str_output)
        agent_factory_outputs = AgentFactoryOutputs.model_validate(json_output)
    except Exception as e:
        raise ValueError(
            f"Invalid format received for agent outputs: {e}. Could not parse the output as AgentFactoryOutputs."
        ) from e
    return agent_factory_outputs


def remove_markdown_code_block_delimiters(text: str) -> str:
    """Remove backticks from the start and end of markdown output."""
    text = text.strip()
    if text.startswith("```") and text.endswith("```"):
        lines = text.splitlines()
        return "\n".join(lines[1:-1])
    return text


def save_agent_parsed_outputs(output: AgentFactoryOutputs, output_dir: Path):
    """Save all three outputs from AgentFactoryOutputs to separate files."""
    agent_path = Path(f"{output_dir}/agent.py")
    instructions_path = Path(f"{output_dir}/INSTRUCTIONS.md")
    requirements_path = Path(f"{output_dir}/requirements.txt")

    with agent_path.open("w", encoding="utf-8") as f:
        f.write(remove_markdown_code_block_delimiters(output.agent_code))

    with instructions_path.open("w", encoding="utf-8") as f:
        f.write(output.run_instructions)

    with requirements_path.open("w", encoding="utf-8") as f:
        f.write(remove_markdown_code_block_delimiters(output.dependencies))

    logger.info(f"Files saved to {output_dir}")


def create_agent():
    framework = AgentFramework.OPENAI
    agent = AnyAgent.create(
        framework,
        AgentConfig(
            model_id="o3",
            instructions=INSTRUCTIONS,
            tools=[visit_webpage, search_tavily, search_mcp_servers, read_file],
            model_args={"tool_choice": "required"},  # Ensure tool choice is required
        ),
    )
    return agent


def build_run_instructions(user_prompt) -> str:
    """Build the run instructions for the agent based on the user prompt.

    Build the run instructions for the agent based on the user prompt.
    If a UserPrompt instance already exists, a task has alredy been assigned to the agent.
    Thus, we amend the existing prompt with the new user instructions.
    If no UserPrompt instance exists, we create a new one with the user prompt.

    Args:
        user_prompt (str): The user prompt to build the run instructions from.

    Returns:
        str: The run instructions for the agent.
    """
    if UserPrompt._instance is None:
        user_prompt_instance = UserPrompt(user_prompt)
        return user_prompt_instance.get_prompt()
    else:
        user_prompt_instance = UserPrompt._instance
        return user_prompt_instance.amend_prompt(user_prompt)


def setup_output_directory(output_dir: Path | None = None) -> Path:
    if output_dir is None:
        output_dir = Path.cwd()
        uid = datetime.now().strftime("%Y-%m-%d_%H:%M:%S") + "_" + str(uuid.uuid4())[:8]
        # store in a unique dir under generated_workflows by default
        output_dir = output_dir / "generated_workflows" / uid
    else:
        # guarantee output_dir is PosixPath
        output_dir = Path(output_dir)

    output_dir.mkdir(parents=True, exist_ok=True)
    return output_dir


def run_agent(agent: AnyAgent, user_prompt: str, max_turns: int = 30) -> AgentTrace:
    try:
        return agent.run(user_prompt, max_turns=max_turns)
    except AgentRunError as e:
        print(f"Agent execution failed: {e}")
        print("Retrieved partial agent trace...")
        return e.trace


def save_agent_outputs(agent_trace: AgentTrace, output_dir: Path) -> None:
    trace_path = output_dir / "agent_factory_trace.json"
    trace_path.write_text(agent_trace.model_dump_json(indent=2))

    if not hasattr(agent_trace, "final_output") or not agent_trace.final_output:
        raise RuntimeError("No final_output available in agent trace")

    try:
        agent_outputs = validate_agent_outputs(agent_trace.final_output)
        save_agent_parsed_outputs(agent_outputs, output_dir)
    except Exception as e:
        print(f"Warning: Failed to parse agent's structured outputs: {str(e)}")


def single_turn_generation(
    user_prompt: str,
    output_dir: Path | None = None,
    max_turns: int = 30,
) -> None:
    """Generate python code for an agentic workflow based on the user prompt.

    Args:
        user_prompt: The user's prompt describing the desired agent behavior.
        output_dir: Optional directory to save outputs to. If None, creates a unique directory.
    """
    output_dir = setup_output_directory(output_dir)

    agent = create_agent()
    run_instructions = build_run_instructions(user_prompt)

<<<<<<< HEAD
    logger.info(f"Workflow files saved in: {output_dir}")
=======
    agent_trace = run_agent(agent, run_instructions, max_turns=max_turns)
    save_agent_outputs(agent_trace, output_dir)
    print(f"Workflow files saved in: {output_dir}")
>>>>>>> 6f98d200


def main():
    fire.Fire(single_turn_generation)


if __name__ == "__main__":
    main()<|MERGE_RESOLUTION|>--- conflicted
+++ resolved
@@ -7,11 +7,8 @@
 import fire
 from any_agent import AgentConfig, AgentFramework, AgentRunError, AnyAgent
 from any_agent.tools import search_tavily, visit_webpage
-<<<<<<< HEAD
+from any_agent.tracing.agent_trace import AgentTrace
 from loguru import logger
-=======
-from any_agent.tracing.agent_trace import AgentTrace
->>>>>>> 6f98d200
 from pydantic import BaseModel, Field
 
 from agent_factory.instructions import INSTRUCTIONS
@@ -155,13 +152,9 @@
     agent = create_agent()
     run_instructions = build_run_instructions(user_prompt)
 
-<<<<<<< HEAD
-    logger.info(f"Workflow files saved in: {output_dir}")
-=======
     agent_trace = run_agent(agent, run_instructions, max_turns=max_turns)
     save_agent_outputs(agent_trace, output_dir)
-    print(f"Workflow files saved in: {output_dir}")
->>>>>>> 6f98d200
+    logger.info(f"Workflow files saved in: {output_dir}")
 
 
 def main():
