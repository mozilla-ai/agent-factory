import uuid
from datetime import datetime
from pathlib import Path

import dotenv
import fire
from any_agent import AgentConfig, AgentFramework, AgentRunError, AnyAgent
from any_agent.tools import search_tavily, visit_webpage
from any_agent.tracing.agent_trace import AgentTrace
from pydantic import BaseModel, Field

<<<<<<< HEAD
from agent_factory.instructions import AGENT_CODE_TEMPLATE, INSTRUCTIONS
=======
from agent_factory.instructions import INSTRUCTIONS
from agent_factory.logging import logger
>>>>>>> a4f6a4e2
from agent_factory.prompt import UserPrompt
from agent_factory.tools import read_file, search_mcp_servers

dotenv.load_dotenv()

OUTPUT_DICTIONARY = {}


class AgentFactoryOutputs(BaseModel):
    agent_instructions: str = Field(..., description="The instructions passed to the generated agent.")
    tools: str = Field(..., description="The python code that defines the tools to be used by the generated agent.")
    imports: str = Field(..., description="The python code snippet used to import the required tools.")
    structured_outputs: str = Field(..., description="The Pydantic v2 models used to structure the agent's output.")
    run_agent_code: str = Field(..., description="The main function in agent.py.")
    run_instructions: str = Field(..., description="The run instructions in Markdown format")
    dependencies: str = Field(..., description="The dependencies line by line in Markdown format")


def save_to_dictionary(
    agent_instructions: str,
    tools: str,
    imports: str,
    structured_outputs: str,
    run_agent_code: str,
    run_instructions: str,
    dependencies: str,
) -> None:
    """Saves key/value pairs into the output dictionary.

    Parameters:
    - agent_instructions: The instructions passed to the generated agent
    - tools: The python code that defines the tools to be used by the generated agent
    - imports: The python code snippet needed to import the required tools
    - structured_outputs: The Pydantic v2 models used to structure the agent's final output
    - run_agent_code: The python code for the `run_agent` function, taking input parameters from
      the user and calling the agent
    - run_instructions: The instructions for setting up the environment in Markdown format
    - dependencies: The list of python dependencies in Markdown format
    """
    print("[i] Storing data into the dictionary")
    OUTPUT_DICTIONARY["agent_instructions"] = agent_instructions
    OUTPUT_DICTIONARY["tools"] = tools
    OUTPUT_DICTIONARY["imports"] = imports
    OUTPUT_DICTIONARY["structured_outputs"] = structured_outputs
    OUTPUT_DICTIONARY["run_agent_code"] = run_agent_code
    OUTPUT_DICTIONARY["run_instructions"] = run_instructions
    OUTPUT_DICTIONARY["dependencies"] = dependencies


def validate_agent_outputs():
    try:
        agent_factory_outputs = AgentFactoryOutputs.model_validate(OUTPUT_DICTIONARY)
    except Exception as e:
        raise ValueError(
            f"Invalid format received for agent outputs: {e}. Could not parse the output as AgentFactoryOutputs."
        ) from e
    return agent_factory_outputs


def remove_markdown_code_block_delimiters(text: str) -> str:
    """Remove backticks from the start and end of markdown output."""
    text = text.strip()
    if text.startswith("```") and text.endswith("```"):
        lines = text.splitlines()
        return "\n".join(lines[1:-1])
    return text


def save_agent_parsed_outputs(output: AgentFactoryOutputs, output_dir: Path):
    """Save outputs from AgentFactoryOutputs to separate files."""
    agent_path = Path(f"{output_dir}/agent.py")
    instructions_path = Path(f"{output_dir}/INSTRUCTIONS.md")
    requirements_path = Path(f"{output_dir}/requirements.txt")

    # build agent code from dict keys + template
    agent_code = AGENT_CODE_TEMPLATE.format(**OUTPUT_DICTIONARY)

    # save the agent code
    with agent_path.open("w", encoding="utf-8") as f:
        f.write(remove_markdown_code_block_delimiters(agent_code))

    with instructions_path.open("w", encoding="utf-8") as f:
        f.write(output.run_instructions)

    with requirements_path.open("w", encoding="utf-8") as f:
        f.write(remove_markdown_code_block_delimiters(output.dependencies))

    logger.info(f"Files saved to {output_dir}")


def create_agent():
    framework = AgentFramework.OPENAI
    agent = AnyAgent.create(
        framework,
        AgentConfig(
            model_id="o3",
            instructions=INSTRUCTIONS,
            tools=[visit_webpage, search_tavily, search_mcp_servers, read_file, save_to_dictionary],
            model_args={"tool_choice": "required"},  # Ensure tool choice is required
        ),
    )
    return agent


def build_run_instructions(user_prompt) -> str:
    """Build the run instructions for the agent based on the user prompt.

    Build the run instructions for the agent based on the user prompt.
    If a UserPrompt instance already exists, a task has alredy been assigned to the agent.
    Thus, we amend the existing prompt with the new user instructions.
    If no UserPrompt instance exists, we create a new one with the user prompt.

    Args:
        user_prompt (str): The user prompt to build the run instructions from.

    Returns:
        str: The run instructions for the agent.
    """
    if UserPrompt._instance is None:
        user_prompt_instance = UserPrompt(user_prompt)
        return user_prompt_instance.get_prompt()
    else:
        user_prompt_instance = UserPrompt._instance
        return user_prompt_instance.amend_prompt(user_prompt)


def setup_output_directory(output_dir: Path | None = None) -> Path:
    if output_dir is None:
        output_dir = Path.cwd()
        uid = datetime.now().strftime("%Y-%m-%d_%H:%M:%S") + "_" + str(uuid.uuid4())[:8]
        # store in a unique dir under generated_workflows by default
        output_dir = output_dir / "generated_workflows" / uid
    else:
        # guarantee output_dir is PosixPath
        output_dir = Path(output_dir)

    output_dir.mkdir(parents=True, exist_ok=True)
    return output_dir


def run_agent(agent: AnyAgent, user_prompt: str, max_turns: int = 30) -> AgentTrace:
    try:
        return agent.run(user_prompt, max_turns=max_turns)
    except AgentRunError as e:
        print(f"Agent execution failed: {e}")
        print("Retrieved partial agent trace...")
        return e.trace


def save_agent_outputs(agent_trace: AgentTrace, output_dir: Path) -> None:
    trace_path = output_dir / "agent_factory_trace.json"
    trace_path.write_text(agent_trace.model_dump_json(indent=2))

    if not hasattr(agent_trace, "final_output") or not agent_trace.final_output:
        raise RuntimeError("No final_output available in agent trace")

    try:
        agent_outputs = validate_agent_outputs(agent_trace.final_output)
        save_agent_parsed_outputs(agent_outputs, output_dir)
    except Exception as e:
        print(f"Warning: Failed to parse agent's structured outputs: {str(e)}")


<<<<<<< HEAD
    agent_factory_outputs = validate_agent_outputs()
    save_agent_parsed_outputs(agent_factory_outputs, output_dir)
=======
def single_turn_generation(
    user_prompt: str,
    output_dir: Path | None = None,
    max_turns: int = 30,
) -> None:
    """Generate python code for an agentic workflow based on the user prompt.

    Args:
        user_prompt: The user's prompt describing the desired agent behavior.
        output_dir: Optional directory to save outputs to. If None, creates a unique directory.
    """
    output_dir = setup_output_directory(output_dir)

    agent = create_agent()
    run_instructions = build_run_instructions(user_prompt)
>>>>>>> a4f6a4e2

    agent_trace = run_agent(agent, run_instructions, max_turns=max_turns)
    save_agent_outputs(agent_trace, output_dir)
    logger.info(f"Workflow files saved in: {output_dir}")


def main():
    fire.Fire(single_turn_generation)


if __name__ == "__main__":
    main()<|MERGE_RESOLUTION|>--- conflicted
+++ resolved
@@ -9,12 +9,8 @@
 from any_agent.tracing.agent_trace import AgentTrace
 from pydantic import BaseModel, Field
 
-<<<<<<< HEAD
 from agent_factory.instructions import AGENT_CODE_TEMPLATE, INSTRUCTIONS
-=======
-from agent_factory.instructions import INSTRUCTIONS
 from agent_factory.logging import logger
->>>>>>> a4f6a4e2
 from agent_factory.prompt import UserPrompt
 from agent_factory.tools import read_file, search_mcp_servers
 
@@ -178,10 +174,6 @@
         print(f"Warning: Failed to parse agent's structured outputs: {str(e)}")
 
 
-<<<<<<< HEAD
-    agent_factory_outputs = validate_agent_outputs()
-    save_agent_parsed_outputs(agent_factory_outputs, output_dir)
-=======
 def single_turn_generation(
     user_prompt: str,
     output_dir: Path | None = None,
@@ -197,7 +189,6 @@
 
     agent = create_agent()
     run_instructions = build_run_instructions(user_prompt)
->>>>>>> a4f6a4e2
 
     agent_trace = run_agent(agent, run_instructions, max_turns=max_turns)
     save_agent_outputs(agent_trace, output_dir)
