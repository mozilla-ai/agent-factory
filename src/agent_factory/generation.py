--- conflicted
+++ resolved
@@ -31,85 +31,6 @@
     dependencies: str = Field(..., description="The dependencies line by line in Markdown format")
 
 
-<<<<<<< HEAD
-=======
-def save_to_dictionary(
-    agent_instructions: str,
-    tools: str,
-    imports: str,
-    structured_outputs: str,
-    cli_args: str,
-    agent_description: str,
-    prompt_template: str,
-    run_instructions: str,
-    dependencies: str,
-) -> None:
-    """Saves key/value pairs into the output dictionary.
-
-    Parameters:
-    - agent_instructions: The instructions passed to the generated agent
-    - tools: The python code that defines the tools to be used by the generated agent
-    - imports: The python code snippet needed to import the required tools
-    - structured_outputs: The Pydantic v2 models used to structure the agent's final output
-    - run_agent_code: The python code for the `run_agent` function, taking input parameters from
-      the user and calling the agent
-    - run_instructions: The instructions for setting up the environment in Markdown format
-    - dependencies: The list of python dependencies in Markdown format
-    """
-    print("[i] Storing data into the dictionary")
-    OUTPUT_DICTIONARY["agent_instructions"] = agent_instructions
-    OUTPUT_DICTIONARY["tools"] = tools
-    OUTPUT_DICTIONARY["imports"] = imports
-    OUTPUT_DICTIONARY["structured_outputs"] = structured_outputs
-    OUTPUT_DICTIONARY["cli_args"] = cli_args
-    OUTPUT_DICTIONARY["agent_description"] = agent_description
-    OUTPUT_DICTIONARY["prompt_template"] = prompt_template
-    OUTPUT_DICTIONARY["run_instructions"] = run_instructions
-    OUTPUT_DICTIONARY["dependencies"] = dependencies
-
-
-def validate_agent_outputs():
-    try:
-        agent_factory_outputs = AgentFactoryOutputs.model_validate(OUTPUT_DICTIONARY)
-    except Exception as e:
-        raise ValueError(
-            f"Invalid format received for agent outputs: {e}. Could not parse the output as AgentFactoryOutputs."
-        ) from e
-    return agent_factory_outputs
-
-
-def remove_markdown_code_block_delimiters(text: str) -> str:
-    """Remove backticks from the start and end of markdown output."""
-    text = text.strip()
-    if text.startswith("```") and text.endswith("```"):
-        lines = text.splitlines()
-        return "\n".join(lines[1:-1])
-    return text
-
-
-def save_agent_parsed_outputs(output: AgentFactoryOutputs, output_dir: Path):
-    """Save outputs from AgentFactoryOutputs to separate files."""
-    agent_path = Path(f"{output_dir}/agent.py")
-    instructions_path = Path(f"{output_dir}/INSTRUCTIONS.md")
-    requirements_path = Path(f"{output_dir}/requirements.txt")
-
-    # build agent code from dict keys + template
-    agent_code = AGENT_CODE_TEMPLATE.format(**OUTPUT_DICTIONARY)
-
-    # save the agent code
-    with agent_path.open("w", encoding="utf-8") as f:
-        f.write(remove_markdown_code_block_delimiters(agent_code))
-
-    with instructions_path.open("w", encoding="utf-8") as f:
-        f.write(output.run_instructions)
-
-    with requirements_path.open("w", encoding="utf-8") as f:
-        f.write(remove_markdown_code_block_delimiters(output.dependencies))
-
-    logger.info(f"Files saved to {output_dir}")
-
-
->>>>>>> d8780eb2
 def create_agent():
     framework = AgentFramework.OPENAI
     agent = AnyAgent.create(
@@ -179,7 +100,6 @@
         raise RuntimeError("No final_output available in agent trace")
 
     try:
-<<<<<<< HEAD
         agent_path = output_dir / "agent.py"
         instructions_path = output_dir / "INSTRUCTIONS.md"
         requirements_path = output_dir / "requirements.txt"
@@ -196,10 +116,6 @@
 
         logger.info(f"Agent files saved to {output_dir}")
 
-=======
-        agent_outputs = validate_agent_outputs()
-        save_agent_parsed_outputs(agent_outputs, output_dir)
->>>>>>> d8780eb2
     except Exception as e:
         print(f"Warning: Failed to parse and save agent outputs: {str(e)}")
 
