--- conflicted
+++ resolved
@@ -36,13 +36,9 @@
     message: str, context_id: UUID | None = None, request_id: UUID | None = None, message_id: UUID | None = None
 ) -> SendMessageRequest:
     """Create a message request to send to the agent."""
-<<<<<<< HEAD
     if not message or not message.strip():
         raise ValueError("Message cannot be empty or whitespace only")
-    send_message_payload = {
-=======
     send_message_payload: dict[str, Any] = {
->>>>>>> 79bf46af
         "message": {
             "role": "user",
             "parts": [{"kind": "text", "text": message}],
