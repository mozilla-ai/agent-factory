--- conflicted
+++ resolved
@@ -1,6 +1,5 @@
 import dotenv
 import fire
-<<<<<<< HEAD
 from opentelemetry import trace
 from opentelemetry.instrumentation.starlette import StarletteInstrumentor
 from opentelemetry.sdk.trace import TracerProvider
@@ -9,14 +8,6 @@
 )
 
 from agent_factory.config import TRACES_DIR
-=======
-from any_agent import AgentConfig, AgentFramework, AnyAgent
-from any_agent.callbacks import get_default_callbacks
-from any_agent.serving import A2AServingConfig
-from any_agent.tools import search_tavily, visit_webpage
-
-from agent_factory.callbacks import LimitAgentTurns
->>>>>>> 93117624
 from agent_factory.factory_tools import read_file, search_mcp_servers
 from agent_factory.instructions import load_system_instructions
 from agent_factory.schemas import AgentFactoryOutputs
@@ -54,8 +45,11 @@
         log_level (str): The logging level
     """
     from any_agent import AgentConfig, AgentFramework, AnyAgent
+    from any_agent.callbacks import get_default_callbacks
     from any_agent.serving import A2AServingConfig
     from any_agent.tools import search_tavily, visit_webpage
+
+    from agent_factory.callbacks import LimitAgentTurns
 
     try:
         AgentFramework[framework.upper()]
