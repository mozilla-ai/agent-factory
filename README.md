--- conflicted
+++ resolved
@@ -1,9 +1,5 @@
-<<<<<<< HEAD
-# Agentic Workflow Builder
+# Agent Factory
 A tool for generating Python code for agentic workflows using `any-agent` library. Describe your workflow in natural language, and the agent will generate the necessary code to implement that workflow using available tools (Python functions or via MCP servers). Think of it as "[Lovable](https://lovable.dev/) for building agentic workflows".
-=======
-# Agent Factory
->>>>>>> 52bca5d3
 
 ## Key Capabilities
 
