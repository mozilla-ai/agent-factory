--- conflicted
+++ resolved
@@ -105,11 +105,7 @@
 python -m eval.generate_evaluation_case
 ```
 
-<<<<<<< HEAD
 This will generate a JSON file in the `generated_workflows/latest` directory with evaluation criteria.
-=======
-This will generate a JSON file in the `generated_workflows/latest` directory with criteria and points for each evaluation.
->>>>>>> bfc18f4e
 
 ### 4. Run Evaluation Script
 
