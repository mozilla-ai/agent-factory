--- conflicted
+++ resolved
@@ -49,17 +49,6 @@
           `Auto-generating evaluation cases for workflow: ${workflowPath}`,
         )
 
-<<<<<<< HEAD
-    res.end(
-      '\n[Evaluation cases generation completed. Saved to evaluation_case.json]',
-    )
-  } catch (error: unknown) {
-    console.error('Error generating evaluation cases:', error)
-    const errorMessage = error instanceof Error ? error.message : String(error)
-    res.status(500).send(`[Error generating evaluation cases]: ${errorMessage}`)
-  }
-}
-=======
         // Generate evaluation cases using Python script
         await evaluationService.generateEvaluationCases(
           workflowPath,
@@ -74,20 +63,13 @@
       }
     },
   )
->>>>>>> a76f2c57
 
   // Run evaluation (Step 3: Run the actual evaluation comparing agent vs criteria)
   runEvaluation = asyncHandler(
     async (req: Request, res: Response): Promise<void> => {
       const { workflowPath } = req.params
 
-<<<<<<< HEAD
-    const tracePath = path.join(fullPath, 'agent_eval_trace.json')
-    const evaluationCasePath = path.join(fullPath, 'evaluation_case.json')
-    const resultsPath = path.join(fullPath, 'evaluation_results.json')
-=======
       setupStreamingResponse(res)
->>>>>>> a76f2c57
 
       const outputCallback: OutputCallback = (source, text) => {
         res.write(text)
@@ -150,49 +132,6 @@
 
       const success = await fileService.deleteEvaluationCriteria(workflowPath)
 
-<<<<<<< HEAD
-    // Also delete results if they exist
-    const resultsPath = path.join(fullPath, 'evaluation_results.json')
-    try {
-      await fs.access(resultsPath)
-      await fs.unlink(resultsPath)
-    } catch {
-      // If results don't exist, ignore
-    }
-
-    res.status(200).json({
-      success: true,
-      message: 'Agent evaluation trace deleted successfully',
-    })
-  } catch (error: unknown) {
-    console.error('Error deleting agent evaluation trace:', error)
-    const errorMessage = error instanceof Error ? error.message : String(error)
-    res.status(500).json({
-      success: false,
-      message: `Failed to delete file: ${errorMessage}`,
-    })
-  }
-}
-
-// Delete evaluation criteria file
-export async function deleteEvaluationCriteria(
-  req: Request,
-  res: Response,
-): Promise<void> {
-  try {
-    const workflowPath = req.params.workflowPath
-    const fullPath = resolveWorkflowPath(workflowPath)
-    const criteriaPath = path.join(fullPath, 'evaluation_case.json')
-
-    try {
-      await fs.access(criteriaPath)
-    } catch {
-      res
-        .status(404)
-        .json({ success: false, message: 'Evaluation criteria file not found' })
-      return
-    }
-=======
       if (success) {
         res.json({
           success: true,
@@ -204,7 +143,6 @@
       }
     },
   )
->>>>>>> a76f2c57
 
   // Delete evaluation results
   deleteEvaluationResults = asyncHandler(
