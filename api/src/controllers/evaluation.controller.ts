import { Request, Response } from 'express'
import path from 'node:path'
import fs from 'node:fs/promises'
import { runPythonScriptWithStreaming } from '../helpers/agent-factory-helpers.js'
import { setupStreamingResponse } from '../utils/stream.utils.js'
import { resolveWorkflowPath } from '../utils/path.utils.js'
import {
  saveEvaluationCriteria as saveCriteria,
  EvaluationCriteria,
} from '../services/evaluation.service.js'

// 1. Run agent (generates agent_eval_trace.json)
export async function runAgent(req: Request, res: Response): Promise<void> {
  try {
    const workflowPath = req.params.workflowPath
    const fullPath = resolveWorkflowPath(workflowPath)

    // Use the same pattern as in generate-cases
    const workflowName = workflowPath

    console.log({
      workflowPath,
      fullPath,
      workflowName,
    })

    const outputCallback = setupStreamingResponse(res)

    const agentPath = path.join(fullPath, 'agent.py')

    // Check if agent.py exists
    try {
      await fs.access(agentPath)
    } catch {
      res.status(404).send(`Agent not found at path: ${workflowPath}/agent.py`)
      return
    }

    // Set the AGENT_WORKFLOW_DIR environment variable
    await runPythonScriptWithStreaming(
      agentPath,
      [], // No command line args needed
      outputCallback,
      {
        // Cast to NodeJS.ProcessEnv
        ...process.env,
      } as NodeJS.ProcessEnv,
    )

    // Copy agent_eval_trace.json from latest directory to the workflow directory
    // TODO: remove once agent-factory can directly write to the agent directory instead of latest
    const latestWorkflowDir = path.resolve(resolveWorkflowPath(), 'latest')
    const targetWorkflowDir = fullPath

    const sourceTracePath = path.join(
      latestWorkflowDir,
      'agent_eval_trace.json',
    )
    const targetTracePath = path.join(
      targetWorkflowDir,
      'agent_eval_trace.json',
    )

    try {
      await fs.access(sourceTracePath)
      await fs.copyFile(sourceTracePath, targetTracePath)
      console.log(
        `Copied agent trace from ${sourceTracePath} to ${targetTracePath}`,
      )
    } catch (copyError) {
      console.error('Error copying agent trace file:', copyError)
    }

    res.end('\n[Agent run completed. Generated agent_eval_trace.json]')
  } catch (error: unknown) {
    console.error('Error running agent:', error)
    const errorMessage = error instanceof Error ? error.message : String(error)
    res.status(500).send(`[Error running agent]: ${errorMessage}`)
  }
}

// 2. Generate evaluation cases
export async function generateEvaluationCases(
  req: Request,
  res: Response,
): Promise<void> {
  try {
    const workflowPath = req.params.workflowPath
    const fullPath = resolveWorkflowPath(workflowPath)

    const workflowName = workflowPath

    console.log({
      workflowPath,
      fullPath,
      workflowName,
    })

    const outputCallback = setupStreamingResponse(res)

    await runPythonScriptWithStreaming(
      'eval/generate_evaluation_case.py',
      [`generated_workflows/${workflowName}`] as string[],
      outputCallback,
    )

    res.end(
      '\n[Evaluation cases generation completed. Saved to evaluation_case.yaml]',
    )
  } catch (error: unknown) {
    console.error('Error generating evaluation cases:', error)
    const errorMessage = error instanceof Error ? error.message : String(error)
    res.status(500).send(`[Error generating evaluation cases]: ${errorMessage}`)
  }
}

// 3. Run agent evaluation
export async function runEvaluation(
  req: Request,
  res: Response,
): Promise<void> {
  try {
    const workflowPath = req.params.workflowPath
    const fullPath = resolveWorkflowPath(workflowPath)

    // Check if agent trace exists in the workflow directory
    const tracePath = path.join(fullPath, 'agent_eval_trace.json')
    const evaluationCasePath = path.join(fullPath, 'evaluation_case.yaml')

    try {
      await fs.access(tracePath)
    } catch {
      res
        .status(404)
        .send('Agent trace file not found. Make sure to run the agent first.')
      return
    }

    // Check if evaluation cases exist
    try {
      await fs.access(evaluationCasePath)
    } catch {
      res
        .status(404)
        .send(
          'Evaluation cases not found. Make sure to generate evaluation cases first.',
        )
      return
    }

    // Collect all stdout for parsing
    // let outputText = ''
    const outputCallback = (source: 'stdout' | 'stderr', text: string) => {
      if (source === 'stdout') {
        console.log(`[evaluation stdout]: ${text}`)
        // outputText += text
        res.write(`[stdout]: ${text}`)
      } else if (source === 'stderr') {
        console.log(`[evaluation stderr]: ${text}`)
        res.write(`[stderr]: ${text}`)
      }
    }

    // Set environment variables for the evaluation script
    const env = {
      ...process.env,
      AGENT_PATH: fullPath,
    }

    await runPythonScriptWithStreaming(
      '-m',
<<<<<<< HEAD
      ['eval.run_generated_agent_evaluation'] as string[],
=======
      ['eval.run_generated_agent_evaluation', evaluationCasePath, tracePath] as string[],
>>>>>>> c58df92a
      outputCallback,
      env,
    )

    // Parse the evaluation results from output
    // const evaluationResults = parseEvaluationOutput(outputText)

    // // Save the results to a JSON file
    // const resultsPath = path.join(fullPath, 'evaluation_results.json')
    // await fs.writeFile(
    //   resultsPath,
    //   JSON.stringify(evaluationResults, null, 2),
    //   'utf8',
    // )

    // console.log(`Evaluation results saved to ${resultsPath}`)

    res.end(
      '\n[Agent evaluation completed. Results saved to evaluation_results.json]',
    )
  } catch (error: unknown) {
    console.error('Error running agent evaluation:', error)
    const errorMessage = error instanceof Error ? error.message : String(error)
    res.status(500).send(`[Error running agent evaluation]: ${errorMessage}`)
  }
}

// Save custom evaluation criteria
export async function saveEvaluationCriteria(
  req: Request,
  res: Response,
): Promise<void> {
  try {
    const workflowPath = req.params.workflowPath
    const criteriaData = req.body as EvaluationCriteria

    if (!criteriaData.llm_judge || !Array.isArray(criteriaData.checkpoints)) {
      res.status(400).json({
        error:
          'Invalid evaluation criteria format, llm_judge is missing or checkpoints is not an array',
      })
      return
    }

    // Ensure all checkpoints have required fields
    for (const checkpoint of criteriaData.checkpoints) {
      if (!checkpoint.criteria || typeof checkpoint.points !== 'number') {
        res.status(400).json({
          error:
            'Invalid checkpoint format, a checkpoint doesnt have criteria or points is not a number',
        })
        return
      }
    }

    const result = await saveCriteria(workflowPath, criteriaData)
    // delete evaluation-results.json if it exists
    const resultsPath = path.join(
      resolveWorkflowPath(workflowPath),
      'evaluation_results.json',
    )
    try {
      await fs.unlink(resultsPath)
    } catch (error) {
      console.warn(`Could not delete existing evaluation results: ${error}`)
    }

    res.json({
      success: true,
      message: 'Evaluation criteria saved successfully',
      path: result.path,
    })
  } catch (error: unknown) {
    console.error('Error saving evaluation criteria:', error)
    const errorMessage = error instanceof Error ? error.message : String(error)
    res
      .status(500)
      .json({ error: `Failed to save evaluation criteria: ${errorMessage}` })
  }
}

// Delete agent evaluation trace file
export async function deleteAgentEvalTrace(
  req: Request,
  res: Response,
): Promise<void> {
  try {
    const workflowPath = req.params.workflowPath
    const fullPath = resolveWorkflowPath(workflowPath)
    const filePath = path.join(fullPath, 'agent_eval_trace.json')

    try {
      await fs.access(filePath)
    } catch {
      res.status(404).json({
        success: false,
        message: 'Agent evaluation trace file not found',
      })
      return
    }

    await fs.unlink(filePath)

    // Also delete results if they exist
    const resultsPath = path.join(fullPath, 'evaluation_results.json')
    try {
      await fs.access(resultsPath)
      await fs.unlink(resultsPath)
    } catch {
      // If results don't exist, ignore
    }

    res.status(200).json({
      success: true,
      message: 'Agent evaluation trace deleted successfully',
    })
  } catch (error: unknown) {
    console.error('Error deleting agent evaluation trace:', error)
    const errorMessage = error instanceof Error ? error.message : String(error)
    res.status(500).json({
      success: false,
      message: `Failed to delete file: ${errorMessage}`,
    })
  }
}

// Delete evaluation criteria file
export async function deleteEvaluationCriteria(
  req: Request,
  res: Response,
): Promise<void> {
  try {
    const workflowPath = req.params.workflowPath
    const fullPath = resolveWorkflowPath(workflowPath)
    const criteriaPath = path.join(fullPath, 'evaluation_case.yaml')

    try {
      await fs.access(criteriaPath)
    } catch {
      res
        .status(404)
        .json({ success: false, message: 'Evaluation criteria file not found' })
      return
    }

    await fs.unlink(criteriaPath)

    // Also delete results if they exist
    const resultsPath = path.join(fullPath, 'evaluation_results.json')
    try {
      await fs.access(resultsPath)
      await fs.unlink(resultsPath)
    } catch {
      // If results don't exist, ignore
    }

    res.status(200).json({
      success: true,
      message: 'Evaluation criteria deleted successfully',
    })
  } catch (error: unknown) {
    console.error('Error deleting evaluation criteria:', error)
    const errorMessage = error instanceof Error ? error.message : String(error)
    res.status(500).json({
      success: false,
      message: `Failed to delete file: ${errorMessage}`,
    })
  }
}

// Delete evaluation results file
export async function deleteEvaluationResults(
  req: Request,
  res: Response,
): Promise<void> {
  try {
    const workflowPath = req.params.workflowPath
    const fullPath = resolveWorkflowPath(workflowPath)
    const filePath = path.join(fullPath, 'evaluation_results.json')

    try {
      await fs.access(filePath)
    } catch {
      res
        .status(404)
        .json({ success: false, message: 'Evaluation results file not found' })
      return
    }

    await fs.unlink(filePath)

    res.status(200).json({
      success: true,
      message: 'Evaluation results deleted successfully',
    })
  } catch (error: unknown) {
    console.error('Error deleting evaluation results:', error)
    const errorMessage = error instanceof Error ? error.message : String(error)
    res.status(500).json({
      success: false,
      message: `Failed to delete file: ${errorMessage}`,
    })
  }
}<|MERGE_RESOLUTION|>--- conflicted
+++ resolved
@@ -169,11 +169,7 @@
 
     await runPythonScriptWithStreaming(
       '-m',
-<<<<<<< HEAD
-      ['eval.run_generated_agent_evaluation'] as string[],
-=======
       ['eval.run_generated_agent_evaluation', evaluationCasePath, tracePath] as string[],
->>>>>>> c58df92a
       outputCallback,
       env,
     )
