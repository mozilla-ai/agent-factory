--- conflicted
+++ resolved
@@ -190,16 +190,12 @@
       const criteriaFilePath = path.join(fullPath, 'evaluation_case.json')
       console.log(`Writing criteria file: ${criteriaFilePath}`)
 
-<<<<<<< HEAD
       // Transform to the new simple format that Python expects
       const newFormat = {
         criteria: criteria.checkpoints.map(checkpoint => checkpoint.criteria)
       }
 
       await fs.writeFile(criteriaFilePath, JSON.stringify(newFormat, null, 2), 'utf8')
-=======
-      await fs.writeFile(criteriaFilePath, JSON.stringify(criteria), 'utf8')
->>>>>>> bfc18f4e
       console.log(
         `Successfully saved evaluation criteria to: ${criteriaFilePath}`,
       )
@@ -234,7 +230,6 @@
 
     try {
       const content = await fs.readFile(criteriaFilePath, 'utf8')
-<<<<<<< HEAD
       const jsonData = JSON.parse(content)
 
       // Handle different JSON formats
@@ -261,10 +256,6 @@
         return jsonData as EvaluationCriteria
       }
     } catch (error) {
-=======
-      return JSON.parse(content) as EvaluationCriteria
-    } catch {
->>>>>>> bfc18f4e
       throw new Error('Failed to load evaluation criteria')
     }
   }
