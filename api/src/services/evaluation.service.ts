import fs from 'fs/promises'
import path from 'path'
import { fileService } from './file.service.js'
import { processService } from './process.service.js'
import { getWorkflowPath } from '../config/index.js'
import type { EvaluationCriteria, OutputCallback } from '../types/index.js'

export class EvaluationService {
  async runAgent(
    workflowPath: string,
    outputCallback: OutputCallback,
  ): Promise<void> {
    const workflowDir = getWorkflowPath(workflowPath)
    const agentPath = path.join(workflowDir, 'agent.py')

    // Check if agent exists
    if (!(await fileService.fileExists(agentPath))) {
      throw new Error(`Agent not found at path: ${workflowPath}/agent.py`)
    }

    // Delete existing evaluation results since agent run invalidates them
    const resultsPath = path.join(workflowDir, 'evaluation_results.json')
    if (await fileService.fileExists(resultsPath)) {
      try {
        await fileService.deleteFile(resultsPath)
        console.log(`Deleted stale evaluation results: ${resultsPath}`)
      } catch (error) {
        console.warn(`Failed to delete stale evaluation results: ${error}`)
      }
    }

    await processService.runPythonScript(agentPath, [], outputCallback)

    // Copy trace file from latest to workflow directory if needed
    await this.copyTraceFileIfNeeded(workflowPath)
  }

  async generateEvaluationCases(
    workflowPath: string,
    outputCallback: OutputCallback,
  ): Promise<void> {
    const workflowDir = getWorkflowPath(workflowPath)

    // Ensure workflow directory exists
    if (!(await fileService.fileExists(workflowDir))) {
      throw new Error(`Workflow not found: ${workflowPath}`)
    }

    // Delete existing evaluation results since new criteria invalidate them
    const resultsPath = path.join(workflowDir, 'evaluation_results.json')
    if (await fileService.fileExists(resultsPath)) {
      try {
        await fileService.deleteFile(resultsPath)
        console.log(`Deleted stale evaluation results: ${resultsPath}`)
      } catch (error) {
        console.warn(`Failed to delete stale evaluation results: ${error}`)
      }
    }

    await processService.runPythonScript(
      'eval/generate_evaluation_case.py',
      [`generated_workflows/${workflowPath}`],
      outputCallback,
    )
  }

  async runEvaluation(
    workflowPath: string,
    outputCallback: OutputCallback,
  ): Promise<void> {
    const workflowDir = getWorkflowPath(workflowPath)
    const agentTracePath = path.join(workflowDir, 'agent_eval_trace.json')
    const evaluationCasePath = path.join(workflowDir, 'evaluation_case.yaml')
    const evaluationResultsPath = path.join(
      workflowDir,
      'evaluation_results.json',
    )

    // Validate required files exist
    if (!(await fileService.fileExists(agentTracePath))) {
      throw new Error(
        'Agent trace file not found. Make sure to run the agent first.',
      )
    }

<<<<<<< HEAD
  // Create file path
  const criteriaFilePath = path.join(fullPath, 'evaluation_case.json')
=======
    if (!(await fileService.fileExists(evaluationCasePath))) {
      throw new Error(
        'Evaluation cases not found. Make sure to generate evaluation cases first.',
      )
    }
>>>>>>> a76f2c57

    const env = {
      ...process.env,
    }

    await processService.runPythonScript(
      '-m',
      [
        'eval.run_generated_agent_evaluation',
        evaluationCasePath,
        agentTracePath,
        evaluationResultsPath,
      ],
      outputCallback,
      env,
    )
  }

  async saveEvaluationCriteria(
    workflowPath: string,
    criteria: EvaluationCriteria,
  ): Promise<string> {
    const workflowDir = getWorkflowPath(workflowPath)

    // Ensure points are numbers (in case frontend sends strings)
    const normalizedCriteria: EvaluationCriteria = {
      ...criteria,
      checkpoints: criteria.checkpoints.map((checkpoint) => ({
        ...checkpoint,
        points:
          typeof checkpoint.points === 'string'
            ? Number(checkpoint.points)
            : checkpoint.points,
      })),
    }

    // Delete existing evaluation results since criteria changes invalidate them
    const resultsPath = path.join(workflowDir, 'evaluation_results.json')
    if (await fileService.fileExists(resultsPath)) {
      try {
        await fileService.deleteFile(resultsPath)
        console.log(
          `Deleted stale evaluation results due to criteria update: ${resultsPath}`,
        )
      } catch (error) {
        console.warn(`Failed to delete stale evaluation results: ${error}`)
      }
    }

    return fileService.saveEvaluationCriteria(workflowPath, normalizedCriteria)
  }

  async deleteAgentTrace(workflowPath: string): Promise<boolean> {
    return fileService.deleteAgentTrace(workflowPath)
  }

  async deleteEvaluationCriteria(workflowPath: string): Promise<boolean> {
    return fileService.deleteEvaluationCriteria(workflowPath)
  }

  async deleteEvaluationResults(workflowPath: string): Promise<boolean> {
    return fileService.deleteEvaluationResults(workflowPath)
  }

  // Private helper to copy trace file if needed
  private async copyTraceFileIfNeeded(workflowPath: string): Promise<void> {
    try {
      const latestWorkflowDir = getWorkflowPath('latest')
      const workflowDir = getWorkflowPath(workflowPath)

      const sourceTracePath = path.join(
        latestWorkflowDir,
        'agent_eval_trace.json',
      )
      const targetTracePath = path.join(workflowDir, 'agent_eval_trace.json')

      if (await fileService.fileExists(sourceTracePath)) {
        await fileService.copyFile(sourceTracePath, targetTracePath)
        console.log(`Copied agent trace from latest to ${workflowPath}`)
      }
    } catch (error) {
      console.warn('Could not copy trace file from latest workflow:', error)
      // Don't throw here as the main operation succeeded
    }
  }

  async runAgentGeneration(
    workflowPath: string,
    criteria: EvaluationCriteria,
    onOutput?: OutputCallback,
  ): Promise<void> {
    const workflowDir = getWorkflowPath(workflowPath)

    // Ensure workflow directory exists
    if (!(await fileService.fileExists(workflowDir))) {
      throw new Error(`Workflow not found: ${workflowPath}`)
    }

    // Save criteria first
    try {
      await fileService.saveEvaluationCriteria(workflowPath, criteria)
    } catch (error) {
      const errorMessage =
        error instanceof Error ? error.message : String(error)
      console.error('Failed to save evaluation criteria:', error)
      throw new Error(`Failed to save evaluation criteria: ${errorMessage}`)
    }

    // Run agent generation using process service
    const { processService } = await import('./process.service.js')
    await processService.runAgentGeneration(workflowPath, onOutput)
  }

  async validateEvaluationFiles(workflowPath: string): Promise<void> {
    const workflowDir = getWorkflowPath(workflowPath)
    const agentTracePath = path.join(workflowDir, 'agent_eval_trace.json')
    const evaluationCasePath = path.join(workflowDir, 'evaluation_case.yaml')

    // Validate required files exist
    if (!(await fileService.fileExists(agentTracePath))) {
      throw new Error(
        'Agent trace file not found. Make sure to run the agent first.',
      )
    }

    if (!(await fileService.fileExists(evaluationCasePath))) {
      throw new Error(
        'Evaluation cases not found. Make sure to generate evaluation cases first.',
      )
    }
  }

  async runActualEvaluation(
    workflowPath: string,
    onOutput?: OutputCallback,
  ): Promise<void> {
    // This runs the actual evaluation script that compares agent output against criteria
    const { processService } = await import('./process.service.js')
    await processService.runAgentEvaluation(workflowPath, onOutput)
  }

  async validateEvaluationRequest(workflowPath: string): Promise<void> {
    const fullPath = getWorkflowPath(workflowPath)

    // Check if workflow directory exists
    try {
      await fs.access(fullPath)
    } catch {
      throw new Error(
        `Workflow not found: ${workflowPath}. Please ensure the workflow exists before running evaluation.`,
      )
    }

    // Check for required files
    const agentPath = path.join(fullPath, 'agent.py')
    const tracePath = path.join(fullPath, 'agent_factory_trace.json')

    try {
      await fs.access(agentPath)
    } catch {
      throw new Error(
        `Agent file (agent.py) not found in workflow: ${workflowPath}. Please generate the agent first.`,
      )
    }

    try {
      await fs.access(tracePath)
    } catch {
      throw new Error(`Workflow not found: ${workflowPath}`)
    }

    // Check for evaluation criteria
    const criteriaPath = path.join(fullPath, 'evaluation_case.yaml')
    try {
      await fs.access(criteriaPath)
    } catch {
      throw new Error(
        `Evaluation criteria not found for workflow: ${workflowPath}. Please create evaluation criteria first.`,
      )
    }
  }
}

export const evaluationService = new EvaluationService()<|MERGE_RESOLUTION|>--- conflicted
+++ resolved
@@ -83,16 +83,11 @@
       )
     }
 
-<<<<<<< HEAD
-  // Create file path
-  const criteriaFilePath = path.join(fullPath, 'evaluation_case.json')
-=======
     if (!(await fileService.fileExists(evaluationCasePath))) {
       throw new Error(
         'Evaluation cases not found. Make sure to generate evaluation cases first.',
       )
     }
->>>>>>> a76f2c57
 
     const env = {
       ...process.env,
