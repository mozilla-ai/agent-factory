--- conflicted
+++ resolved
@@ -26,18 +26,12 @@
         # Necessary ElevenLabs MCP tools used
         assert "text_to_speech" in generated_agent_code
         # Non-essential tools NOT used
-<<<<<<< HEAD
-        assert all(term not in generated_agent_code for term in ("delete_job", "get_voiceover_history"))
-    elif "scoring-blueprints-submission" in prompt_id:
-=======
         assert all(
             term not in generated_agent_code
             for term in ("text_to_sound_effects", "create_agent", "speech_to_speech", "speech_to_text")
         )
-
     elif "scoring-blueprints-submission":
         # Either visit_webpage or extract_text_from_url should be used, using both is also fine
->>>>>>> 1eca3698
         assert any(term in generated_agent_code for term in ("visit_webpage", "extract_text_from_url"))
         # Slack MCP related code matching
         assert any(term in generated_agent_code for term in ("MCPStdio", "MCPSse")), (
