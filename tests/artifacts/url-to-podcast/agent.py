# agent.py

import os
from typing import List

from dotenv import load_dotenv
<<<<<<< HEAD
from any_agent import AnyAgent, AgentConfig
=======
from any_agent import AgentConfig, AnyAgent, AgentRunError
>>>>>>> a4f6a4e2
from any_agent.config import MCPStdio
from pydantic import BaseModel, Field
from fire import Fire

<<<<<<< HEAD
# ====== Import tool functions ======
from tools.extract_text_from_url import extract_text_from_url
from tools.generate_podcast_script_with_llm import generate_podcast_script_with_llm
from tools.combine_mp3_files_for_podcast import combine_mp3_files_for_podcast
=======
# ---- Local python-function tools ----
from tools.extract_text_from_url import extract_text_from_url
from tools.generate_podcast_script_with_llm import generate_podcast_script_with_llm
>>>>>>> a4f6a4e2

# ---- Load environment variables ----
load_dotenv()

<<<<<<< HEAD
# ========= Structured output definition =========
class PodcastGenerationOutput(BaseModel):
    """Structured response returned by the agent once the podcast is generated."""

    podcast_path: str = Field(..., description="Relative path to the final combined podcast MP3 file.")
    script_text: str = Field(..., description="The full podcast script that was used for voice generation.")
    voices_used: List[str] = Field(..., description="List of voice IDs that were used, in the order they appeared in the script.")

=======
# ========== Structured output definition ==========
class StructuredOutput(BaseModel):
    url: str = Field(..., description="The original webpage URL used as source material.")
    script: str = Field(..., description="The complete podcast script with speaker labels.")
    audio_file: str = Field(..., description="Filesystem path or URL to the generated podcast MP3 file.")
>>>>>>> a4f6a4e2

# ========= System (Multi-step) Instructions =========
INSTRUCTIONS = """
<<<<<<< HEAD
You are an AI assistant that turns any webpage into a multi-speaker audio podcast.  
Follow this four-step workflow strictly:

1. Extract   
   • Use the `extract_text_from_url` tool to fetch the main readable text from the provided URL.  
   • Remove boilerplate (navigation, ads, footer) and keep the core article.

2. Script   
   • Write a lively podcast script with the `generate_podcast_script_with_llm` tool.  
   • Number of hosts = number of voice IDs provided by the user (minimum 2; default 2 if none supplied).  
   • The script must alternate between hosts, be engaging, and cover the entire article content concisely.

3. Voice   
   • Convert the script into audio with the `generate_audio_script` tool from the ElevenLabs MCP server.  
   • Provide a JSON payload of the form:  
     `{ "script": [ {"text": "...", "voice_id": "<voice_id_1>", "actor": "Host-1"}, ... ] }`  
   • Map each host to the corresponding `voice_id` in round-robin order if hosts > voices supplied.

4. Combine   
   • Merge all returned MP3 segments into a single podcast episode using `combine_mp3_files_for_podcast`.  
   • Name the output file `podcast_episode.mp3` and save it in the current working directory.

Return ONLY a JSON object that conforms to PodcastGenerationOutput.  
Do NOT include any additional keys or text outside the JSON.
=======
You are an assistant that converts webpage content into a narrated multi-speaker podcast.  
Follow this strict 3-step workflow and ONLY use the designated tools to accomplish each step.

STEP 1 – Extract Source Text  
• Use the `extract_text_from_url` tool to fetch and extract the primary textual content from the provided `url`.  
• Strip boiler-plate (menus, navigation, ads) wherever possible. Store the result as **page_text**.

STEP 2 – Write Podcast Script  
• Invoke `generate_podcast_script_with_llm` giving it **page_text** and the requested `num_hosts`.  
• The script MUST clearly label each host/speaker (e.g., "Host 1:", "Host 2:").  
• Ensure the dialogue covers the important points in an engaging conversational style. Save as **podcast_script**.

STEP 3 – Produce Audio  
• Pass **podcast_script** to the `generate_audio_script` tool (from the ElevenLabs MCP server).  
• A single MP3 file containing the full conversation should be generated. Capture the returned file path or URL as **audio_path**.

FINAL RESPONSE  
Return a JSON object using the provided `StructuredOutput` schema with:  
• url – the original webpage URL  
• script – the full **podcast_script**  
• audio_file – **audio_path** returned by the TTS tool
>>>>>>> a4f6a4e2
"""

# ========= Tools definition =========
TOOLS = [
<<<<<<< HEAD
    extract_text_from_url,
    generate_podcast_script_with_llm,
    # ElevenLabs MCP server – only the tool we need (generate_audio_script)
=======
    # Local Python-function tools
    extract_text_from_url,
    generate_podcast_script_with_llm,
    # ElevenLabs MCP server – we only need the generate_audio_script tool
>>>>>>> a4f6a4e2
    MCPStdio(
        command="docker",
        args=[
            "run",
            "-i",
            "--rm",
            "-e",
            "ELEVENLABS_API_KEY",
            "mcp/elevenlabs",
        ],
        env={
            "ELEVENLABS_API_KEY": os.getenv("ELEVENLABS_API_KEY"),
        },
<<<<<<< HEAD
        tools=["generate_audio_script"],
=======
        tools=[
            "generate_audio_script",
        ],
>>>>>>> a4f6a4e2
    ),
    combine_mp3_files_for_podcast,
]

<<<<<<< HEAD
# ========= Agent definition =========
=======
>>>>>>> a4f6a4e2
agent = AnyAgent.create(
    "openai",
    AgentConfig(
        model_id="o3",
        instructions=INSTRUCTIONS,
        tools=TOOLS,
<<<<<<< HEAD
        output_type=PodcastGenerationOutput,
        # Require the model to invoke tools when needed
=======
        output_type=StructuredOutput,
>>>>>>> a4f6a4e2
        model_args={"tool_choice": "required"},
    ),
)

<<<<<<< HEAD
# ========= Runner =========
PROMPT_TEMPLATE = (
    "Create a multi-speaker podcast from this URL: {url}. "
    "Use these voice IDs (comma-separated, leave blank for defaults): {voice_ids}."
)

def run_agent(url: str, voice_ids: str = "") -> PodcastGenerationOutput:  # noqa: D401
    """Generate an audio podcast from the given URL.

    Args:
        url: Webpage URL to turn into a podcast.
        voice_ids: Comma-separated ElevenLabs voice IDs (optional).
    Returns:
        PodcastGenerationOutput structured object.
    """
    # Build prompt for the agent
    input_prompt = PROMPT_TEMPLATE.format(url=url, voice_ids=voice_ids.strip())
=======
# ========================= Runner =========================

def run_agent(url: str, num_hosts: int = 2):
    """Create a multi-speaker audio podcast from the content of the given webpage URL."""
    input_prompt = (
        "Create an audio podcast from the webpage at {url}. "
        "The podcast should feature {num_hosts} distinct hosts.".format(url=url, num_hosts=num_hosts)
    )
>>>>>>> a4f6a4e2

    try:
        agent_trace = agent.run(prompt=input_prompt, max_turns=20)
    except AgentRunError as e:
        agent_trace = e.trace
        print(f"Agent execution failed: {str(e)}")
        print("Retrieved partial agent trace…")

<<<<<<< HEAD
    # Persist trace for evaluation
    os.makedirs("generated_workflows/latest", exist_ok=True)
=======
    # Persist trace for later evaluation
>>>>>>> a4f6a4e2
    with open("generated_workflows/latest/agent_eval_trace.json", "w", encoding="utf-8") as f:
        f.write(agent_trace.model_dump_json(indent=2))

    # Return the structured final output
    return agent_trace.final_output


if __name__ == "__main__":
    Fire(run_agent)<|MERGE_RESOLUTION|>--- conflicted
+++ resolved
@@ -4,74 +4,26 @@
 from typing import List
 
 from dotenv import load_dotenv
-<<<<<<< HEAD
-from any_agent import AnyAgent, AgentConfig
-=======
 from any_agent import AgentConfig, AnyAgent, AgentRunError
->>>>>>> a4f6a4e2
 from any_agent.config import MCPStdio
 from pydantic import BaseModel, Field
 from fire import Fire
 
-<<<<<<< HEAD
-# ====== Import tool functions ======
-from tools.extract_text_from_url import extract_text_from_url
-from tools.generate_podcast_script_with_llm import generate_podcast_script_with_llm
-from tools.combine_mp3_files_for_podcast import combine_mp3_files_for_podcast
-=======
 # ---- Local python-function tools ----
 from tools.extract_text_from_url import extract_text_from_url
 from tools.generate_podcast_script_with_llm import generate_podcast_script_with_llm
->>>>>>> a4f6a4e2
 
 # ---- Load environment variables ----
 load_dotenv()
 
-<<<<<<< HEAD
-# ========= Structured output definition =========
-class PodcastGenerationOutput(BaseModel):
-    """Structured response returned by the agent once the podcast is generated."""
-
-    podcast_path: str = Field(..., description="Relative path to the final combined podcast MP3 file.")
-    script_text: str = Field(..., description="The full podcast script that was used for voice generation.")
-    voices_used: List[str] = Field(..., description="List of voice IDs that were used, in the order they appeared in the script.")
-
-=======
 # ========== Structured output definition ==========
 class StructuredOutput(BaseModel):
     url: str = Field(..., description="The original webpage URL used as source material.")
     script: str = Field(..., description="The complete podcast script with speaker labels.")
     audio_file: str = Field(..., description="Filesystem path or URL to the generated podcast MP3 file.")
->>>>>>> a4f6a4e2
 
 # ========= System (Multi-step) Instructions =========
 INSTRUCTIONS = """
-<<<<<<< HEAD
-You are an AI assistant that turns any webpage into a multi-speaker audio podcast.  
-Follow this four-step workflow strictly:
-
-1. Extract   
-   • Use the `extract_text_from_url` tool to fetch the main readable text from the provided URL.  
-   • Remove boilerplate (navigation, ads, footer) and keep the core article.
-
-2. Script   
-   • Write a lively podcast script with the `generate_podcast_script_with_llm` tool.  
-   • Number of hosts = number of voice IDs provided by the user (minimum 2; default 2 if none supplied).  
-   • The script must alternate between hosts, be engaging, and cover the entire article content concisely.
-
-3. Voice   
-   • Convert the script into audio with the `generate_audio_script` tool from the ElevenLabs MCP server.  
-   • Provide a JSON payload of the form:  
-     `{ "script": [ {"text": "...", "voice_id": "<voice_id_1>", "actor": "Host-1"}, ... ] }`  
-   • Map each host to the corresponding `voice_id` in round-robin order if hosts > voices supplied.
-
-4. Combine   
-   • Merge all returned MP3 segments into a single podcast episode using `combine_mp3_files_for_podcast`.  
-   • Name the output file `podcast_episode.mp3` and save it in the current working directory.
-
-Return ONLY a JSON object that conforms to PodcastGenerationOutput.  
-Do NOT include any additional keys or text outside the JSON.
-=======
 You are an assistant that converts webpage content into a narrated multi-speaker podcast.  
 Follow this strict 3-step workflow and ONLY use the designated tools to accomplish each step.
 
@@ -93,21 +45,14 @@
 • url – the original webpage URL  
 • script – the full **podcast_script**  
 • audio_file – **audio_path** returned by the TTS tool
->>>>>>> a4f6a4e2
 """
 
 # ========= Tools definition =========
 TOOLS = [
-<<<<<<< HEAD
-    extract_text_from_url,
-    generate_podcast_script_with_llm,
-    # ElevenLabs MCP server – only the tool we need (generate_audio_script)
-=======
     # Local Python-function tools
     extract_text_from_url,
     generate_podcast_script_with_llm,
     # ElevenLabs MCP server – we only need the generate_audio_script tool
->>>>>>> a4f6a4e2
     MCPStdio(
         command="docker",
         args=[
@@ -121,56 +66,24 @@
         env={
             "ELEVENLABS_API_KEY": os.getenv("ELEVENLABS_API_KEY"),
         },
-<<<<<<< HEAD
-        tools=["generate_audio_script"],
-=======
         tools=[
             "generate_audio_script",
         ],
->>>>>>> a4f6a4e2
     ),
     combine_mp3_files_for_podcast,
 ]
 
-<<<<<<< HEAD
-# ========= Agent definition =========
-=======
->>>>>>> a4f6a4e2
 agent = AnyAgent.create(
     "openai",
     AgentConfig(
         model_id="o3",
         instructions=INSTRUCTIONS,
         tools=TOOLS,
-<<<<<<< HEAD
-        output_type=PodcastGenerationOutput,
-        # Require the model to invoke tools when needed
-=======
         output_type=StructuredOutput,
->>>>>>> a4f6a4e2
         model_args={"tool_choice": "required"},
     ),
 )
 
-<<<<<<< HEAD
-# ========= Runner =========
-PROMPT_TEMPLATE = (
-    "Create a multi-speaker podcast from this URL: {url}. "
-    "Use these voice IDs (comma-separated, leave blank for defaults): {voice_ids}."
-)
-
-def run_agent(url: str, voice_ids: str = "") -> PodcastGenerationOutput:  # noqa: D401
-    """Generate an audio podcast from the given URL.
-
-    Args:
-        url: Webpage URL to turn into a podcast.
-        voice_ids: Comma-separated ElevenLabs voice IDs (optional).
-    Returns:
-        PodcastGenerationOutput structured object.
-    """
-    # Build prompt for the agent
-    input_prompt = PROMPT_TEMPLATE.format(url=url, voice_ids=voice_ids.strip())
-=======
 # ========================= Runner =========================
 
 def run_agent(url: str, num_hosts: int = 2):
@@ -179,7 +92,6 @@
         "Create an audio podcast from the webpage at {url}. "
         "The podcast should feature {num_hosts} distinct hosts.".format(url=url, num_hosts=num_hosts)
     )
->>>>>>> a4f6a4e2
 
     try:
         agent_trace = agent.run(prompt=input_prompt, max_turns=20)
@@ -188,12 +100,7 @@
         print(f"Agent execution failed: {str(e)}")
         print("Retrieved partial agent trace…")
 
-<<<<<<< HEAD
-    # Persist trace for evaluation
-    os.makedirs("generated_workflows/latest", exist_ok=True)
-=======
     # Persist trace for later evaluation
->>>>>>> a4f6a4e2
     with open("generated_workflows/latest/agent_eval_trace.json", "w", encoding="utf-8") as f:
         f.write(agent_trace.model_dump_json(indent=2))
 
