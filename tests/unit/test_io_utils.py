import json
from pathlib import Path
from unittest.mock import patch

import pytest

from agent_factory.instructions import AGENT_CODE_TEMPLATE
from agent_factory.schemas import AgentParameters
from agent_factory.utils.io_utils import (
    extract_requirements_from_string,
    get_imports_from_string,
    parse_cli_args_to_params_json,
    prepare_agent_artifacts,
)


def test_prepare_agent_artifacts(sample_generator_agent_response_json):
    """Test that prepare_agent_artifacts correctly prepares the artifacts."""
    artifacts = prepare_agent_artifacts(sample_generator_agent_response_json)

<<<<<<< HEAD
    expected_dependencies = "python-dotenv\npydantic\nfire\nmcpd\nany-agent[all,a2a]==1.5.0\nlitellm<1.75.0\nbeautifulsoup4\nrequests\ntavily-python"
=======
    expected_dependencies = (
        "python-dotenv\npydantic\nfire\nmcpd\nany-agent[all]==1.8.3\nlitellm\nbeautifulsoup4\nrequests\ntavily-python"
    )
>>>>>>> 9f279352

    assert "agent.py" in artifacts
    assert "README.md" in artifacts
    assert "requirements.txt" in artifacts
    assert "tools/__init__.py" in artifacts
    assert "tools/summarize_text_with_llm.py" in artifacts
    assert "agent_parameters.json" in artifacts

    from agent_factory.utils import clean_python_code_with_autoflake

    agent_code_before_cleaning = AGENT_CODE_TEMPLATE.format(**sample_generator_agent_response_json)
    assert artifacts["agent.py"] == clean_python_code_with_autoflake(agent_code_before_cleaning)
    assert artifacts["README.md"] == sample_generator_agent_response_json["readme"]

    expected_dependencies_sorted = sorted([line for line in expected_dependencies.split("\n") if line])
    result_dependencies_sorted = sorted([line for line in artifacts["requirements.txt"].split("\n") if line])
    assert result_dependencies_sorted == expected_dependencies_sorted

    # Verify tools taken from src directory
    tool_path = Path("src/agent_factory/tools/summarize_text_with_llm.py")
    assert artifacts["tools/summarize_text_with_llm.py"] == tool_path.read_text(encoding="utf-8")

    assert artifacts["agent_parameters.json"] == parse_cli_args_to_params_json(
        sample_generator_agent_response_json["cli_args"]
    )


@pytest.mark.parametrize(
    "cli_args_str, expected_params",
    [
        # Single argument
        ("url: str", {"params": {"--url": "string"}}),
        # Multiple arguments
        ("url: str, num_hosts: int", {"params": {"--url": "string", "--num_hosts": "integer"}}),
        # Empty string
        ("", {"params": {}}),
    ],
)
def test_parse_cli_args_to_params_json(cli_args_str, expected_params):
    """Test that parse_cli_args_to_params_json correctly parses various CLI argument strings."""
    params_json_str = parse_cli_args_to_params_json(cli_args_str)
    actual_params = json.loads(params_json_str)
    assert actual_params == expected_params

    # Validate against the Pydantic schema
    validated_params = AgentParameters(**actual_params)
    assert validated_params.model_dump() == expected_params


@pytest.mark.parametrize(
    "code_string, expected_imports",
    [
        ("import pandas", {"pandas"}),
        ("import pandas as pd", {"pandas"}),
        ("from collections import deque", {"collections"}),
        ("import os, sys", {"os", "sys"}),
        ("from a.b import c", {"a"}),
        ("import a.b.c", {"a"}),
        ("", set()),
    ],
)
def test_get_imports_from_string(code_string, expected_imports):
    """Test that get_imports_from_string correctly extracts import names."""
    assert get_imports_from_string(code_string) == expected_imports


@patch("importlib.metadata.packages_distributions")
def test_extract_requirements_from_string(mock_packages_distributions):
    """Test that extract_requirements_from_string correctly extracts requirements."""
    mock_packages_distributions.return_value = {
        "pandas": ["pandas"],
        "numpy": ["numpy"],
        "bs4": ["beautifulsoup4"],
        "any_llm": ["any-llm-sdk"],
    }
    code_string = """
import pandas as pd
import numpy
import os
from bs4 import BeautifulSoup
import sys
import any_llm
"""
    expected_requirements = ["beautifulsoup4", "numpy", "pandas", "any-llm-sdk"]
    # Sort for comparison
    assert sorted(extract_requirements_from_string(code_string)) == sorted(expected_requirements)<|MERGE_RESOLUTION|>--- conflicted
+++ resolved
@@ -18,13 +18,9 @@
     """Test that prepare_agent_artifacts correctly prepares the artifacts."""
     artifacts = prepare_agent_artifacts(sample_generator_agent_response_json)
 
-<<<<<<< HEAD
-    expected_dependencies = "python-dotenv\npydantic\nfire\nmcpd\nany-agent[all,a2a]==1.5.0\nlitellm<1.75.0\nbeautifulsoup4\nrequests\ntavily-python"
-=======
     expected_dependencies = (
         "python-dotenv\npydantic\nfire\nmcpd\nany-agent[all]==1.8.3\nlitellm\nbeautifulsoup4\nrequests\ntavily-python"
     )
->>>>>>> 9f279352
 
     assert "agent.py" in artifacts
     assert "README.md" in artifacts
