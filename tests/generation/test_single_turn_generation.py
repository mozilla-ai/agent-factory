import ast
import subprocess
import tempfile
from importlib.util import module_from_spec, spec_from_file_location
from pathlib import Path
from shutil import copytree

import pytest
<<<<<<< HEAD
from any_agent.tracing.agent_trace import AgentTrace
=======
from requirements_validators import (
    assert_mcp_uv_consistency,
    assert_requirements_first_line_matches_any_agent_version,
    assert_requirements_installable,
)
>>>>>>> 863c7691

from agent_factory.generation import single_turn_generation
from agent_factory.utils.trace_utils import load_agent_trace


def _assert_generated_files(workflow_dir: Path):
    existing_files = [f.name for f in workflow_dir.iterdir()]
    for expected_file in ["agent.py", "INSTRUCTIONS.md", "requirements.txt", "agent_factory_trace.json"]:
        assert expected_file in existing_files, f"{expected_file} was not generated."


def _assert_agent_syntax(agent_file: Path):
    ast.parse(agent_file.read_text(encoding="utf-8"))


def _assert_execution_time_within_limit(agent_trace: AgentTrace, expected_execution_time: int) -> None:
    """Assert that the agent execution time is within the expected threshold.

    Args:
        agent_trace: The agent trace object
        expected_execution_time: Maximum allowed execution time in seconds
    """
    agent_execution_time_in_seconds = agent_trace.duration.total_seconds()
    assert agent_execution_time_in_seconds < expected_execution_time, (
        f"Agent execution time {agent_execution_time_in_seconds:.2f}s exceeded expected "
        f"threshold of {expected_execution_time}s"
    )


def _assert_num_turns_within_limit(agent_trace: AgentTrace, expected_num_turns: int) -> None:
    """Assert that the agent execution time is within the expected threshold.

    Args:
        agent_trace: The agent trace object
        expected_num_turns: Maximum allowed number of turns
    """
    num_turns = len(agent_trace.spans)
    assert num_turns < expected_num_turns, (
        f"Agent executed {num_turns} turns exceeded expected threshold of {expected_num_turns}"
    )


@pytest.mark.parametrize(
    ("prompt_id", "prompt", "expected_num_turns", "expected_execution_time"),
    [
        (
            "url-to-podcast",
            "Create a workflow that takes an input web URL and creates an audio podcast with multiple speakers.",
            30,
            180,
        ),
        # Add new "use cases" here, following this format:
        # prompt_id: the directory where the artifacts will be generated under the /tests/assets folder
        # prompt: the actual prompt to pass for agent generation
        # expected_num_turns: the threshold max number of turns for the agent to complete the task
        # expected_execution_time: the threshold max execution time (in seconds) for the agent to complete the task
    ],
)
def test_single_turn_generation(
    tmp_path: Path,
    prompt_id: str,
    prompt: str,
    expected_num_turns: int,
    expected_execution_time: int,
    request: pytest.FixtureRequest,
):
    single_turn_generation(user_prompt=prompt, output_dir=tmp_path)

    _assert_generated_files(tmp_path)

    # Verify the generated agent.py has valid Python syntax
    _assert_agent_syntax(tmp_path / "agent.py")

<<<<<<< HEAD
    agent_trace = load_agent_trace(tmp_path / "agent_factory_trace.json")
    _assert_execution_time_within_limit(agent_trace, expected_execution_time)
    _assert_num_turns_within_limit(agent_trace, expected_num_turns)
=======
    # Verify requirements.txt format (first line should be any-agent[all]==version)
    assert_requirements_first_line_matches_any_agent_version(tmp_path / "requirements.txt")

    # Verify MCP tool usage consistency with uv dependency
    assert_mcp_uv_consistency(tmp_path / "agent.py", tmp_path / "requirements.txt")

    # Verify requirements can be installed in a clean environment
    assert_requirements_installable(tmp_path / "requirements.txt")
>>>>>>> 863c7691

    update_artifacts = request.config.getoption("--update-artifacts")

    if update_artifacts:
        copytree(tmp_path, Path(__file__).parent.parent / "artifacts" / prompt_id, dirs_exist_ok=True)<|MERGE_RESOLUTION|>--- conflicted
+++ resolved
@@ -6,15 +6,12 @@
 from shutil import copytree
 
 import pytest
-<<<<<<< HEAD
 from any_agent.tracing.agent_trace import AgentTrace
-=======
 from requirements_validators import (
     assert_mcp_uv_consistency,
     assert_requirements_first_line_matches_any_agent_version,
     assert_requirements_installable,
 )
->>>>>>> 863c7691
 
 from agent_factory.generation import single_turn_generation
 from agent_factory.utils.trace_utils import load_agent_trace
@@ -88,20 +85,15 @@
     # Verify the generated agent.py has valid Python syntax
     _assert_agent_syntax(tmp_path / "agent.py")
 
-<<<<<<< HEAD
+    # Assertions based on manufacturing agent's trace
     agent_trace = load_agent_trace(tmp_path / "agent_factory_trace.json")
     _assert_execution_time_within_limit(agent_trace, expected_execution_time)
     _assert_num_turns_within_limit(agent_trace, expected_num_turns)
-=======
-    # Verify requirements.txt format (first line should be any-agent[all]==version)
+
+    # Assertions based on requirements.txt
     assert_requirements_first_line_matches_any_agent_version(tmp_path / "requirements.txt")
-
-    # Verify MCP tool usage consistency with uv dependency
     assert_mcp_uv_consistency(tmp_path / "agent.py", tmp_path / "requirements.txt")
-
-    # Verify requirements can be installed in a clean environment
     assert_requirements_installable(tmp_path / "requirements.txt")
->>>>>>> 863c7691
 
     update_artifacts = request.config.getoption("--update-artifacts")
 
