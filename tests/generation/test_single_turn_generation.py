import ast
<<<<<<< HEAD
import json
import subprocess
import tempfile
from importlib.util import module_from_spec, spec_from_file_location
=======
>>>>>>> 764ecbf3
from pathlib import Path
from shutil import copytree

import pytest
from any_agent.tracing.agent_trace import AgentTrace
from requirements_validators import (
    assert_mcp_uv_consistency,
    assert_requirements_first_line_matches_any_agent_version,
    assert_requirements_installable,
)

from agent_factory.generation import single_turn_generation
from agent_factory.utils.trace_utils import load_agent_trace


def _assert_generated_files(workflow_dir: Path):
    existing_files = [f.name for f in workflow_dir.iterdir()]
    expected_files = ["agent.py", "INSTRUCTIONS.md", "requirements.txt", "agent_factory_trace.json"]

    for expected_file in expected_files:
        assert expected_file in existing_files, f"{expected_file} was not generated."

    extra_python_files = [f for f in existing_files if f.endswith(".py") and f != "agent.py"]
    assert len(extra_python_files) == 0, (
        f"Unexpected Python files found: {extra_python_files}. Only 'agent.py' should be generated."
    )


def _assert_agent_code_syntax(agent_file: Path):
    ast.parse(agent_file.read_text(encoding="utf-8"))


def _assert_agent_code_contains_trace_writing(agent_file: Path):
    """Assert that the agent file contains the code to write agent trace to a JSON file."""
    agent_code = agent_file.read_text(encoding="utf-8")

    assert all(
        pattern in agent_code
        for pattern in [
            "script_dir = Path(__file__).resolve().parent",
            'output_path = script_dir / "agent_eval_trace.json"',
            "trace_data = agent_trace.model_dump()",
            'trace_data["execution_costs"]',
            "f.write(json.dumps(trace_data, indent=2))",
        ]
    ), "agent.py has incorrect usage of writing the agent trace to a JSON file"


def _assert_execution_time_within_limit(agent_trace: AgentTrace, expected_execution_time: int) -> None:
    """Assert that the agent execution time is within the expected threshold.

    Args:
        agent_trace: The agent trace object
        expected_execution_time: Maximum allowed execution time in seconds
    """
    agent_execution_time_in_seconds = agent_trace.duration.total_seconds()
    assert agent_execution_time_in_seconds < expected_execution_time, (
        f"Agent execution time {agent_execution_time_in_seconds:.2f}s exceeded expected "
        f"threshold of {expected_execution_time}s"
    )


def _assert_num_turns_within_limit(agent_trace: AgentTrace, expected_num_turns: int) -> None:
    """Assert that the agent execution time is within the expected threshold.

    Args:
        agent_trace: The agent trace object
        expected_num_turns: Maximum allowed number of turns
    """
    num_turns = len(agent_trace.spans)
    assert num_turns < expected_num_turns, (
        f"Agent executed {num_turns} turns exceeded expected threshold of {expected_num_turns}"
    )


@pytest.mark.parametrize(
    ("prompt_id", "prompt", "expected_num_turns", "expected_execution_time"),
    [
        # Agent with no MCP tools needed
        (
            "summarize-url-content",
            (
                "Workflow that takes an input web URL and returns a summary of the content. "
                "Do not assign MCP servers among the tools."
            ),
            15,
            120,
        ),
        # Agent with MCP single MCP server (ElevenLabs)
        (
            "url-to-podcast",
            (
                "Workflow to generate a 1-minute podcast mp3 based on the contents of a URL provided by the user. "
                "And it should create separate mp3 files interleaving the turn-by-turn dialogue between a host and a guest speaker. "
                "The final output should be saved as a single mp3 file. "
                "Use audio generation tools from ElevenLabs API for text-to-speech."
            ),
            30,
            300,
        ),
        # Agent with multiple MCP servers (Slack and SQLite)
        (
            "scoring-blueprints-submission",
            (
                "Workflow that takes as user input a Github repo link "
                "and checks it against guidelines found at www.mozilla.ai/Bluerprints (check guidelines on developing top notch Blueprints). "
                "Then it should assess the submitted repo and give it a score out of 100. "
                "Finally the workflow should formulate the results with all necessary details in a suitable structured format "
                "and do BOTH of the following with it "
                "(1) post it to the blueprint-submission channel on Slack after finding the correct channel_id, and "
                "(2) log the entry to SQLite - to the already existing table named `github_repo_evaluations` in the `blueprints.db` database. "
                "Provide suitable configurations for Slack and SQLite MCP servers and select appropriate tools."
            ),
            40,
            420,
        ),
        # Add new "use cases" here, following this format:
        # prompt_id: the directory where the artifacts will be generated under the /tests/assets folder
        # prompt: the actual prompt to pass for agent generation
        # expected_num_turns: the threshold max number of turns for the agent to complete the task
        # expected_execution_time: the threshold max execution time (in seconds) for the agent to complete the task
    ],
)
def test_single_turn_generation(
    tmp_path: Path,
    prompt_id: str,
    prompt: str,
    expected_num_turns: int,
    expected_execution_time: int,
    request: pytest.FixtureRequest,
):
    single_turn_generation(user_prompt=prompt, output_dir=tmp_path)

    _assert_generated_files(tmp_path)

    # Verify the generated agent.py has valid Python syntax
    agent_file = tmp_path / "agent.py"
    _assert_agent_code_syntax(agent_file)
    _assert_agent_code_contains_trace_writing(agent_file)

    # Assertions based on manufacturing agent's trace
    agent_trace = load_agent_trace(tmp_path / "agent_factory_trace.json")
    _assert_execution_time_within_limit(agent_trace, expected_execution_time)
    _assert_num_turns_within_limit(agent_trace, expected_num_turns)

    # Assertions based on requirements.txt
    assert_requirements_first_line_matches_any_agent_version(tmp_path / "requirements.txt")
    assert_mcp_uv_consistency(tmp_path / "agent.py", tmp_path / "requirements.txt")
    assert_requirements_installable(tmp_path / "requirements.txt")

    update_artifacts = request.config.getoption("--update-artifacts")

    if update_artifacts:
        copytree(tmp_path, Path(__file__).parent.parent / "artifacts" / prompt_id, dirs_exist_ok=True)


def test_full_agent_generation_and_cost_tracking(tmp_path):
    # Actually run the agent factory and check costs are tracked
    user_prompt = "Create a simple agent that says hello"

    single_turn_generation(user_prompt, output_dir=tmp_path)

    # Check all expected files exist with cost data
    assert (tmp_path / "agent_factory_trace.json").exists()
    assert (tmp_path / "agent.py").exists()

    # Verify trace has execution_costs
    trace_data = json.loads((tmp_path / "agent_factory_trace.json").read_text())
    assert "execution_costs" in trace_data<|MERGE_RESOLUTION|>--- conflicted
+++ resolved
@@ -1,11 +1,5 @@
 import ast
-<<<<<<< HEAD
 import json
-import subprocess
-import tempfile
-from importlib.util import module_from_spec, spec_from_file_location
-=======
->>>>>>> 764ecbf3
 from pathlib import Path
 from shutil import copytree
 
