--- conflicted
+++ resolved
@@ -53,14 +53,10 @@
 
 
 def _assert_agent_code_contains_trace_writing(agent_file: Path):
-<<<<<<< HEAD
-    """Assert that the agent file contains the code to write agent trace to a JSON file."""
-=======
     """Assert that the agent file contains the code to write agent trace to a JSON file.
     Changing how the target agent traces are saved in the AGENT_CODE_TEMPLATE
     could impact their usage downstream, for example, in the agent platform.
     """
->>>>>>> 3bfd4955
     agent_code = agent_file.read_text(encoding="utf-8")
 
     assert all(
@@ -147,11 +143,7 @@
 async def test_single_turn_generation(
     tmp_path: Path,
     request: pytest.FixtureRequest,
-<<<<<<< HEAD
     metrics_tracker: list[dict],
-=======
-    cost_tracker: list[float],
->>>>>>> 3bfd4955
     use_cases: dict,
     requires_mcpd: bool,
     max_attempts: int,
@@ -187,7 +179,6 @@
     _assert_execution_time_within_limit(agent_trace, test_case["expected_execution_time"])
     _assert_num_turns_within_limit(agent_trace, test_case["expected_num_turns"])
 
-<<<<<<< HEAD
     # Metrics tracking for completed agent artifact generation (based on agent_factory_trace.json)
     metrics = {
         "cost": agent_trace.cost.total_cost,
@@ -202,10 +193,6 @@
     print("Run summary:")
     for key in metrics:
         print(f"{key}: {metrics[key]}")
-=======
-    # Cost tracking for completed agent artifact generations (based on agent_factory_trace.json)
-    cost_tracker.append(agent_trace.cost.total_cost)
->>>>>>> 3bfd4955
 
     # Assertions based on requirements.txt
     assert_requirements_first_line_matches_any_agent_version(full_path / "requirements.txt")
