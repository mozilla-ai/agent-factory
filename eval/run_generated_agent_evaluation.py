--- conflicted
+++ resolved
@@ -18,11 +18,7 @@
     agent_trace_json_file: str | None = None,
     save_evaluation_results_path: str | None = None,
     framework: AgentFramework = AgentFramework.TINYAGENT,
-<<<<<<< HEAD
-    model: str = "o3",
-=======
-    model: str = "openai:gpt-4.1",
->>>>>>> 083aeabd
+    model: str = "openai/o3",
 ):
     """Runs the evaluation process based on an evaluation case JSON file and an agent trace JSON file.
 
