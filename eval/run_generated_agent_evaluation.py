import json
from pathlib import Path

import fire
from any_agent.evaluation.evaluate import evaluate
from any_agent.evaluation.evaluation_case import EvaluationCase

from agent_factory.utils.trace_utils import load_agent_trace

from agent_factory.logging import logger


def run_evaluation(
    evaluation_case_yaml_file: str = "generated_workflows/latest/evaluation_case.yaml",
    agent_trace_json_file: str = "generated_workflows/latest/agent_eval_trace.json",
    save_evaluation_results_path: str = "generated_workflows/latest/evaluation_results.json",
):
    """Runs the evaluation process based on an evaluation case YAML file and an agent trace JSON file.

    Args:
        evaluation_case_yaml_file (str): Path to the evaluation case YAML file.
        Defaults to "generated_workflows/evaluation_case.yaml".

        agent_trace_json_file (str): Path to the agent trace JSON file.
        Defaults to "generated_workflows/agent_eval_trace.json".

        save_evaluation_results_path (str): Path to save the evaluation results JSON file.
        Defaults to "generated_workflows/evaluation_results.json".
    """
    try:
        evaluation_case = EvaluationCase.from_yaml(evaluation_case_yaml_file)
        logger.info(f"Successfully loaded evaluation case from: {evaluation_case_yaml_file}")

<<<<<<< HEAD
        agent_trace = load_agent_trace(agent_trace_json_file)
        print(f"Successfully loaded agent trace from: {agent_trace_json_file}")
=======
        # Load agent trace from the specified JSON file
        with Path(agent_trace_json_file).open(encoding="utf-8") as f:
            agent_trace_data = f.read()
            agent_trace = AgentTrace.model_validate_json(agent_trace_data)
        logger.info(f"Successfully loaded agent trace from: {agent_trace_json_file}")
>>>>>>> 863c7691

        eval_result = evaluate(
            evaluation_case=evaluation_case,
            trace=agent_trace,
        )

<<<<<<< HEAD
        print("\n--- Evaluation Results ---")
        print(f"Final score: {eval_result.score}")
=======
        # Print the results
        logger.info("\n--- Evaluation Results ---")
        logger.info(f"Final score: {eval_result.score}")
>>>>>>> 863c7691

        if hasattr(eval_result, "checkpoint_results"):
            logger.info("Checkpoint results:")
            obtained_score = 0
            max_score = 0
            checkpoint_results_list = []
            for i, cp_result in enumerate(eval_result.checkpoint_results):
                logger.info(f"\tCheckpoint {i + 1}:")
                logger.info(f"\t\tCriteria: {cp_result.criteria}")
                logger.info(f"\t\tCriteria Points: {cp_result.points}")
                logger.info(f"\t\tPassed: {cp_result.passed}")
                logger.info(f"\t\tReason: {cp_result.reason}")
                obtained_score += cp_result.points if cp_result.passed else 0
                max_score += cp_result.points
                checkpoint_results_list.append(cp_result.model_dump())

            # Save evaluation results to a JSON file
            eval_result_dict = {
                "obtained_score": obtained_score,
                "max_score": max_score,
                "checkpoint_results": checkpoint_results_list,
            }
            with Path(save_evaluation_results_path).open("w", encoding="utf-8") as f:
                f.write(json.dumps(eval_result_dict, indent=2))
                logger.info(f"Successfully saved evaluation results to: {save_evaluation_results_path}")

        else:
            logger.info("No checkpoint results available.")

    except FileNotFoundError as e:
        logger.error(f"Error: File not found - {e.filename}")
        logger.error("Please ensure the specified file paths are correct.")
    except AttributeError as e:
        logger.error(
            "Error: An attribute was not found in the evaluation result objects. "
            f"This might indicate an unexpected structure for eval_result itself. Details: {e}"
        )
    except ValueError as e:
        logger.error(f"Error: Invalid evaluation result format. Details: {e}")
    except Exception as e:
        logger.error(f"An unexpected error occurred: {e}")
        logger.error("Evaluation could not be completed.")


if __name__ == "__main__":
    fire.Fire(run_evaluation)<|MERGE_RESOLUTION|>--- conflicted
+++ resolved
@@ -5,9 +5,8 @@
 from any_agent.evaluation.evaluate import evaluate
 from any_agent.evaluation.evaluation_case import EvaluationCase
 
+from agent_factory.logging import logger
 from agent_factory.utils.trace_utils import load_agent_trace
-
-from agent_factory.logging import logger
 
 
 def run_evaluation(
@@ -31,30 +30,16 @@
         evaluation_case = EvaluationCase.from_yaml(evaluation_case_yaml_file)
         logger.info(f"Successfully loaded evaluation case from: {evaluation_case_yaml_file}")
 
-<<<<<<< HEAD
         agent_trace = load_agent_trace(agent_trace_json_file)
-        print(f"Successfully loaded agent trace from: {agent_trace_json_file}")
-=======
-        # Load agent trace from the specified JSON file
-        with Path(agent_trace_json_file).open(encoding="utf-8") as f:
-            agent_trace_data = f.read()
-            agent_trace = AgentTrace.model_validate_json(agent_trace_data)
         logger.info(f"Successfully loaded agent trace from: {agent_trace_json_file}")
->>>>>>> 863c7691
 
         eval_result = evaluate(
             evaluation_case=evaluation_case,
             trace=agent_trace,
         )
 
-<<<<<<< HEAD
-        print("\n--- Evaluation Results ---")
-        print(f"Final score: {eval_result.score}")
-=======
-        # Print the results
         logger.info("\n--- Evaluation Results ---")
         logger.info(f"Final score: {eval_result.score}")
->>>>>>> 863c7691
 
         if hasattr(eval_result, "checkpoint_results"):
             logger.info("Checkpoint results:")
@@ -71,7 +56,6 @@
                 max_score += cp_result.points
                 checkpoint_results_list.append(cp_result.model_dump())
 
-            # Save evaluation results to a JSON file
             eval_result_dict = {
                 "obtained_score": obtained_score,
                 "max_score": max_score,
