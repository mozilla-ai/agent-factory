// File system types
export interface FileEntry {
  name: string
  isDirectory: boolean
  files?: FileEntry[]
  path?: string
}

export interface TransformedFileEntry extends FileEntry {
  path: string
}

export interface WorkflowFile {
  name: string
  isDirectory: boolean
  files?: WorkflowFile[]
  path?: string
}

<<<<<<< HEAD
// Current simple JSON structure from Python (raw format)
export interface SimpleEvaluationCase {
  criteria: string[]
}

// Future enhanced JSON structure that might include points and llm_judge
export interface EnhancedEvaluationCase {
  criteria: Array<{
    criteria: string
    points?: number
  }>
  llm_judge?: string
}

// Union type to handle both current and future formats
export type NewEvaluationCase = SimpleEvaluationCase | EnhancedEvaluationCase

// Evaluation types (UI internal format - always includes points for UI components)
export interface EvaluationCheckpoint {
  criteria: string
  points: number
  result?: 'pass' | 'fail'
  feedback?: string
}

export interface EvaluationCriteria {
  llm_judge?: string // Optional since new format doesn't always include it
  checkpoints: EvaluationCheckpoint[]
=======
export interface EvaluationCriteria {
  criteria: string[]
>>>>>>> bfc18f4e
}

export interface EvaluationResult {
  criteria: string
  result: 'pass' | 'fail'
  feedback: string
}

export interface EvaluationResults {
  score: number
  maxScore: number
  criteria: string[]
}

export interface EvaluationStatus {
  hasAgentTrace: boolean
  hasEvalCases: boolean
  hasEvalResults: boolean
}

export interface SaveCriteriaResponse {
  success: boolean
  message: string
  path: string
}

// Agent trace types
export interface TraceMessage {
  role: string
  content: string
}

export interface TraceSpan {
  name: string
  kind: string
  parent: Record<string, unknown>
  start_time: number
  end_time: number
  status: {
    status_code: string
    description: string | null
  }
  context: Record<string, unknown>
  attributes: {
    'gen_ai.input.messages'?: string
    'gen_ai.output'?: string
    'gen_ai.tool.args'?: string
    'gen_ai.usage.input_tokens'?: number
    'gen_ai.usage.output_tokens'?: number
    'gen_ai.usage.input_cost'?: number
    'gen_ai.usage.output_cost'?: number
    [key: string]: unknown
  }
  links: unknown[]
  events: unknown[]
  resource: {
    attributes: Record<string, string>
    schema_url: string
  }
}

export interface AgentTrace {
  spans: TraceSpan[]
  final_output: string
}<|MERGE_RESOLUTION|>--- conflicted
+++ resolved
@@ -17,7 +17,6 @@
   path?: string
 }
 
-<<<<<<< HEAD
 // Current simple JSON structure from Python (raw format)
 export interface SimpleEvaluationCase {
   criteria: string[]
@@ -46,10 +45,6 @@
 export interface EvaluationCriteria {
   llm_judge?: string // Optional since new format doesn't always include it
   checkpoints: EvaluationCheckpoint[]
-=======
-export interface EvaluationCriteria {
-  criteria: string[]
->>>>>>> bfc18f4e
 }
 
 export interface EvaluationResult {
