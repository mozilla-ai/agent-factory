# Byte-compiled / optimized / DLL files
__pycache__/
*.py[cod]
*$py.class

# Generated workflows archive
generated_workflows/archive/

# C extensions
*.so

# Distribution / packaging
.Python
build/
develop-eggs/
dist/
downloads/
eggs/
.eggs/
lib/
lib64/
parts/
sdist/
var/
wheels/
share/python-wheels/
*.egg-info/
.installed.cfg
*.egg
MANIFEST

# PyInstaller
#  Usually these files are written by a python script from a template
#  before PyInstaller builds the exe, so as to inject date/other infos into it.
*.manifest
*.spec

# Installer logs
pip-log.txt
pip-delete-this-directory.txt

# Unit test / coverage reports
htmlcov/
.tox/
.nox/
.coverage
.coverage.*
.cache
nosetests.xml
coverage.xml
*.cover
*.py,cover
.hypothesis/
.pytest_cache/
cover/

# Translations
*.mo
*.pot

# Django stuff:
*.log
local_settings.py
db.sqlite3
db.sqlite3-journal

# Flask stuff:
instance/
.webassets-cache

# Scrapy stuff:
.scrapy

# Sphinx documentation
docs/_build/

# PyBuilder
.pybuilder/
target/

# Jupyter Notebook
.ipynb_checkpoints

# IPython
profile_default/
ipython_config.py

# pyenv
#   For a library or package, you might want to ignore these files since the code is
#   intended to run in multiple environments; otherwise, check them in:
# .python-version

# pipenv
#   According to pypa/pipenv#598, it is recommended to include Pipfile.lock in version control.
#   However, in case of collaboration, if having platform-specific dependencies or dependencies
#   having no cross-platform support, pipenv may install dependencies that don't work, or not
#   install all needed dependencies.
#Pipfile.lock

# UV
#   Similar to Pipfile.lock, it is generally recommended to include uv.lock in version control.
#   This is especially recommended for binary packages to ensure reproducibility, and is more
#   commonly ignored for libraries.
#uv.lock

# poetry
#   Similar to Pipfile.lock, it is generally recommended to include poetry.lock in version control.
#   This is especially recommended for binary packages to ensure reproducibility, and is more
#   commonly ignored for libraries.
#   https://python-poetry.org/docs/basic-usage/#commit-your-poetrylock-file-to-version-control
#poetry.lock

# pdm
#   Similar to Pipfile.lock, it is generally recommended to include pdm.lock in version control.
#pdm.lock
#   pdm stores project-wide configurations in .pdm.toml, but it is recommended to not include it
#   in version control.
#   https://pdm.fming.dev/latest/usage/project/#working-with-version-control
.pdm.toml
.pdm-python
.pdm-build/

# PEP 582; used by e.g. github.com/David-OConnor/pyflow and github.com/pdm-project/pdm
__pypackages__/

# Celery stuff
celerybeat-schedule
celerybeat.pid

# SageMath parsed files
*.sage.py

# Environments
.env
.venv
env/
venv/
ENV/
env.bak/
venv.bak/

# Spyder project settings
.spyderproject
.spyproject

# Rope project settings
.ropeproject

# mkdocs documentation
/site

# mypy
.mypy_cache/
.dmypy.json
dmypy.json

# Pyre type checker
.pyre/

# pytype static type analyzer
.pytype/

# Cython debug symbols
cython_debug/

# PyCharm
#  JetBrains specific template is maintained in a separate JetBrains.gitignore that can
#  be found at https://github.com/github/gitignore/blob/main/Global/JetBrains.gitignore
#  and can be added to the global gitignore or merged into this file.  For a more nuclear
#  option (not recommended) you can uncomment the following to ignore the entire idea folder.
#.idea/

# Ruff stuff:
.ruff_cache/

# PyPI configuration file
.pypirc

# MacOS
.DS_Store

# generated agents
generated_workflows

<<<<<<< HEAD
# chainlit
.chainlit/translations

# node
node_modules/
=======
# test results
test_results
>>>>>>> 738707ae
<|MERGE_RESOLUTION|>--- conflicted
+++ resolved
@@ -182,13 +182,10 @@
 # generated agents
 generated_workflows
 
-<<<<<<< HEAD
 # chainlit
 .chainlit/translations
 
 # node
 node_modules/
-=======
 # test results
-test_results
->>>>>>> 738707ae
+test_results