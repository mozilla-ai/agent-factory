--- conflicted
+++ resolved
@@ -40,13 +40,9 @@
 COPY --from=mcpd /usr/local/bin/mcpd /usr/local/bin/mcpd
 RUN chmod +x /usr/local/bin/mcpd
 
-<<<<<<< HEAD
-# Install build-essential for CPython dependencies (fastuuid)
-=======
 # Install build-essential which enables use of gcc and g++ compilers
 # This is required for CPython dependencies (e.g. fastuuid)
 # fastuuid installation happens when installing any-agent
->>>>>>> 9f279352
 RUN apt-get update && \
     apt-get install -y --no-install-recommends build-essential pkg-config && \
     rm -rf /var/lib/apt/lists/*
