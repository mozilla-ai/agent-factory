repos:
  - repo: https://github.com/Yelp/detect-secrets
    rev: v1.5.0
    hooks:
      - id: detect-secrets
        exclude: |
          (?x)^(
            api/.*|
            ui/.*|
            docs/.*|
            .*/tests/data/.*\.json|
            tests/artifacts/.*
          )$


  - repo: https://github.com/pre-commit/pre-commit-hooks
    rev: v5.0.0
    hooks:
      - id: check-merge-conflict
        exclude: ^(tests/artifacts)
      - id: trailing-whitespace
        exclude: ^(tests/artifacts)
      - id: end-of-file-fixer
        exclude: ^(docs/source/specs/openapi.json|tests/artifacts)
      - id: requirements-txt-fixer
        exclude: ^(requirements_lock.txt|tests/artifacts)

  - repo: https://github.com/astral-sh/ruff-pre-commit
    # Ruff version.
    rev: v0.11.6
    hooks:
      # Run the linter.
      - id: ruff
        args:
          - --config
          - ruff.toml
          - --fix
<<<<<<< HEAD
        exclude: ^(api/|ui/|tests/assets)  # matches paths starting with api/ or ui/
=======
        exclude: ^(api/|ui/|tests/artifacts)  # matches paths starting with api/ or ui/
>>>>>>> f7f8bd70

      # Run the formatter.
      - id: ruff-format
        args:
          - --config
          - ruff.toml
<<<<<<< HEAD
        exclude: ^(api/|ui/|tests/assets)  # matches paths starting with api/ or ui/
=======
        exclude: ^(api/|ui/|tests/artifacts)  # matches paths starting with api/ or ui/
>>>>>>> f7f8bd70


  - repo: https://github.com/astral-sh/uv-pre-commit
    # uv version.
    rev: 0.6.14
    hooks:
      # Update the uv lockfile
      - id: uv-lock<|MERGE_RESOLUTION|>--- conflicted
+++ resolved
@@ -35,22 +35,14 @@
           - --config
           - ruff.toml
           - --fix
-<<<<<<< HEAD
-        exclude: ^(api/|ui/|tests/assets)  # matches paths starting with api/ or ui/
-=======
         exclude: ^(api/|ui/|tests/artifacts)  # matches paths starting with api/ or ui/
->>>>>>> f7f8bd70
 
       # Run the formatter.
       - id: ruff-format
         args:
           - --config
           - ruff.toml
-<<<<<<< HEAD
-        exclude: ^(api/|ui/|tests/assets)  # matches paths starting with api/ or ui/
-=======
         exclude: ^(api/|ui/|tests/artifacts)  # matches paths starting with api/ or ui/
->>>>>>> f7f8bd70
 
 
   - repo: https://github.com/astral-sh/uv-pre-commit
